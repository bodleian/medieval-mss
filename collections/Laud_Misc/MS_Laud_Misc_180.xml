--- conflicted
+++ resolved
@@ -96,15 +96,11 @@
                         <textLang mainLang="la">Latin</textLang>
                      </msItem>
                   <msItem class="#monastica" n="2" xml:id="MS_Laud_Misc_180-part1-item2">
-<<<<<<< HEAD
-                     <locus>(fols 2r–160v)</locus>
-                     <title key="work_10770" type="desc">Carthusian statutes and documents</title>
-                     <note>(pr. Basel, 1510). For full description, see printed catalogue.</note>
-=======
+
                      <locus>(fols 2r–132v, 137v–160v)</locus>
                      <title key="work_10769" type="desc">Statuta antiqua</title>
                      <note>(pr. Basel, 1510); pars i, fol. 3v; pars ii, fol. 105v; pars iii, fol. 137v. For full description, see printed catalogue.</note>
->>>>>>> a4a59078
+
                      <textLang mainLang="la">Latin</textLang>
                   </msItem>
                </msContents>
