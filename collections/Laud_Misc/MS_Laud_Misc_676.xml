<?xml version="1.0" encoding="UTF-8"?>
<?xml-model href="https://raw.githubusercontent.com/bodleian/consolidated-tei-schema/master/msdesc.rng" type="application/xml" schematypens="http://relaxng.org/ns/structure/1.0"?>
<?xml-model href="https://raw.githubusercontent.com/bodleian/consolidated-tei-schema/master/msdesc.rng" type="application/xml" schematypens="http://purl.oclc.org/dsdl/schematron"?>
<TEI xml:id="manuscript_7458" xmlns="http://www.tei-c.org/ns/1.0">
   <teiHeader>
      <fileDesc>
         <titleStmt>
            <title>MS. Laud Misc. 676</title>
            <title type="collection">MSS. Laud Misc. (Laud miscellaneous)</title>
            <respStmt>
<<<<<<< HEAD
               <resp when="2021-03">Cataloguer</resp>
               <persName>Peter Kidd</persName></respStmt>
            <respStmt>
               <resp when="2021-03">Encoding</resp>
=======
               <resp>Summary description</resp>
               <persName>Elizabeth Solopova</persName>
>>>>>>> 5203b650
               <persName>Matthew Holford</persName>
            </respStmt>
         </titleStmt>
         <publicationStmt>
            <publisher>
               <orgName type="department">Special Collections</orgName>
               <orgName type="unit">Bodleian Libraries</orgName>
               <orgName type="institution">University of Oxford</orgName>
               <email>specialcollections.enquiries@bodleian.ox.ac.uk</email>
            </publisher>
            <idno type="msID">MS_Laud_Misc_676</idno>
            <idno type="collection">Laud Misc</idno>
            <idno type="catalogue">Western</idno>
         </publicationStmt>
         <sourceDesc>
            <msDesc xml:id="MS_Laud_Misc_676" xml:lang="en">
               <msIdentifier>
                  <country>United Kingdom</country>
                  <region type="county">Oxfordshire</region>
                  <settlement>Oxford</settlement>
                  <institution>University of Oxford</institution>
                  <repository>Bodleian Library</repository>
                  <idno type="shelfmark">MS. Laud Misc. 676</idno>
                  <altIdentifier type="internal">
                     <idno type="SCN">1043</idno>
                  </altIdentifier>
               </msIdentifier>
               <head>Petrus Hispanus, Giles of Corbeil, et al., Medical works. France, late 13th century, with additions, Germany, 15th century</head>
               <msContents>
                  <textLang mainLang="la">Latin</textLang>
                  <msItem>
                     <locus>(front pastedown)</locus>
                     <note> Table of contents</note>
                     <note>A late 13th-century hand lists the first three items. A 15th-century hand, probably also responsible for the ink foliation, noted how many leaves they each occupy (24, 28, and 2 leaves respectively) and lists three added texts: the two by Gilles (3 folios and 5 1/4 folios) and (now missing) ‘Item species <unclear>dirigentes</unclear> <unclear>medicamenta</unclear> membris’ (1 folio) </note></msItem>
                  <msItem><locus>(fol. i verso)</locus>
                     <note> Table of contents</note>
                     <note>By a 17th-century (Laudian?) hand, listing the five main texts, noting that the second lacks its first 9 leaves.</note>
                  </msItem>
                  <msItem xml:id="MS_Laud_Misc_676-item1" n="1">
                     <locus>(fols. 1r-24r)</locus>
                     <author key="person_2938">Petrus Hispanus</author>
                     <title key="work_3589">Thesaurus pauperum</title>
                     <incipit>In nomine sancte et indiuidue trinitatis que omnia creauit uel donauit uirtutibus propriis</incipit>
                     <explicit>et distempera cum uino albo et tercia parte ter dum uenit da pacienti cocliar plenum qualibet uice</explicit>
                     <note>The last several words in paler ink running below the lowest ruled line of the page; the verso ruled, otherwise blank; this text occupies quires 1–3.</note>
                     <bibl><title>Obras médicas de Pedro Hispano</title>, ed. Maria Helena da Rocha Pereira (Coimbra, 1973), 79–323, using the present MS (apparently the earliest surviving copy), with the siglum ‘B’; the Latin text is on odd-numbered pages, facing a Portuguese translation.</bibl>
                     
                  </msItem>
                  <msItem xml:id="MS_Laud_Misc_676-item2" n="2" class="#medica">
                     <locus>(fols. 25r–42r)</locus>
                     <title key="work_16413">Concordantia auctorum </title><note>(anonymous medical compilation, beginning incomplete)</note>
                     <incipit defective="true"> aliquibus oleis calidis non multum sicut oleo</incipit>
                     <explicit>Nota quod Aur. est pondus quatuor danich et dimidii</explicit>
                     <finalRubric>Explicit concordantia auctorum</finalRubric>
                     <note>Authorities cited include ‘A’(vicenna), ‘G’(alen), ‘Geraldus Bituricensis’ (i.e. Gerard de Berry, fol. 34r, cf. fol. 31r), ‘H’(ippocrates), ‘Iohannes Damasc.’ ‘Rasis’, and ‘Serapion’.</note>
                     <note>The text occurs in two other medical compilations: Paris, BnF, ms. lat. 6891, fols. 92r–113r, and Vatican, BAV, Pal. lat. 1253, fols. 97r–122r, with the incipit ‘In dolore capitis de [/ ex] causa calida cum materia …’; eTK 0671K</note><note>Narrow stubs of 9 excised leaves precede the first surviving leaf, which has medieval foliation ‘10’.</note>
                  </msItem>
                  <msItem xml:id="MS_Laud_Misc_676-item3" n="3" class="#medica">
                     <locus>(fols. 42v–43r)</locus>
                     <title key="work_16414"> De septem herbis septem planetis appropriatis siue Compendium aureum</title>
                     <rubric> De uirtute .7. herbarum</rubric>
                     <incipit>Prima autem herba est Saturni que affodillus dicatur, succus autem eius multum ualet per se siue mixtus cum storace</incipit>
                     <explicit>et colligendo herbam fiat passionis mencio uel rei propter quam colligitur et tales habere conseruantur in ordio uel frumento. Explicit.</explicit>
                     <finalRubric>Explicit virtutibus .7. herbarum</finalRubric>
                     <note>Attributed in other manuscripts to an otherwise unknown 'Flaccus Africanus' or 'Alexius Africus'. Singer, <title>Catalogue of Latin and vernacular alchemical manuscripts</title>, III (1931), p. 766 K3, citing four MSS. of this anonymous version including Bodleian MS. Digby 147, fols. 106r–v, and MS. Ashmole 1448, pp. 44–45; Thorndike-Kibre col. 1088 (eTK 1088K) citing the present MS.</note>
                  </msItem>
                  <msItem xml:id="MS_Laud_Misc_676-item4" n="4" class="#medica">
                     <locus> (fol. 43r)</locus>
                     <title type="desc" key="work_13209">Medical recipies</title>
                     <note> Two short cures, Contra sciaticam, and Contra maculam novellam</note>
                     <note>The verso is unruled and blank except for an added inscription (see below, Provenance).</note>
                  </msItem>
                  <msItem xml:id="MS_Laud_Misc_676-item5" n="5">
                     <locus>(fols. 44r–46v; addition, 15th century)</locus>
                     <author key="person_71543640">Giles de Corbeil</author>
                     <title key="work_1748">De pulsibus</title>
                     <incipit>Ingenii vires modicis conatibus impar <lb/> Materies honerosa premit perplexa figuris</incipit>
                     <explicit>Debilis in reliquo fit languida nulla sequenti</explicit>
                     <finalRubric>Expliciunt versus de iudicio pulsus</finalRubric>
                     <note><title>Aegidii Corboliensis carmina medica ad fidem manu scriptorum codicum et veterum editionum recensuit</title>, ed. Ludwig Choulant (Leipzig, 1826), 21–43; the MS. omitting the preface, and thus beginning with the Pars prima at p. 28 of the edition; and ending a few lines before the Epilogue of the edition, at p. 43 line 370.</note>
                     <textLang mainLang="la">Latin</textLang>
                  </msItem>
                  <msItem xml:id="MS_Laud_Misc_676-item6" n="6">
                     <locus>(fols. 47r-52r; addition, 15th century)</locus>
                     <author key="person_71543640">Giles de Corbeil</author>
                     <title key="work_1751">De urinis</title>
                     <incipit>Dicitur urina quam fit renibus una</incipit>
                     <explicit>Agrauat et cumulat mala circumstancia culpam </explicit>
                     <finalRubric> Expliciunt uersus Egidii et <unclear>cuius est commentum</unclear> Gilleberti. <note>[in red:]</note> Deo gratias</finalRubric>
                  </msItem>
               </msContents>
               <physDesc>
                  <p>The original core of the book seems to be fols. 1-47, possibly two codicological units (fols. 1-24, 25-48), but uniform in script, layout and decoration and probably always together. Fols. 44-7 were originally blank with text added in the fifteenth century. It is unclear if fols. 48-53 were added in the fifteenth century or were a blank part of the original volume.</p>
                  <objectDesc form="codex">
                     <supportDesc material="perg">
                        <support>parchment, with fairly frequent holes and uneven edges</support>
                        <foliation>i, 1–54 in 19th-century pencil; 1–24, 10–38 in medieval Arabic numerals in ink in the centre of the upper margin
                        </foliation>
                        <collation> 1–3(8) (fols. 1–24), [quire excised], 4(8-1) (first leaf excised; fols. 25–31) 5–6(8) (fols. 32–47), 7(8-2) (last two blanks excised; fols. 48–53), the final flyleaf and pastedown appear to be all that remain from another quire of 6 or 8 leaves; quires 1–2, 4-5 with catchwords.</collation>
                     </supportDesc>
                     <layoutDesc>
                        <layout columns="2" writtenLines="40">Fols. 1r-43r: ruled in plummet for 2 columns of 40 lines</layout>
                        <layout columns="2" writtenLines="38">Fols. 44r-46v: ruled in plummet for 2 columns of 38 lines (earlier pricking for 40 lines, as fols. 1-43).</layout>
                        <layout columns="1 2" writtenLines="24 32">Fols. 47r-52r: ruled in plummet, the first page in 2 columns of 24 and 30 lines, the remainder in a single column of 28–32 lines</layout>
                     </layoutDesc>
                  </objectDesc>
                  <handDesc>
                     <handNote script="textualisNorthern">Fols. 1r-43r: Gothic bookhand</handNote>
                     <handNote script="cursiva">Fols. 44r-46v: cursive bookhand</handNote>
                     <handNote script="cursiva">Fols. 47r-52r: cursive bookhand</handNote>
                  </handDesc>
                  <decoDesc>
                     <decoNote type="flourInit">Fols. 1r-43r: puzzle initial 'I' at the beginning of the first texts, in red and blue with penwork in both colours extending most of the height of the text; similar initial at the beginning of the second text, now mostly excised; spaces for 2-line initials usually blank (one in plain red)</decoNote>
                     <decoNote type="colInit">Fols. 44r-46v: 2-line initials in plain red.</decoNote>
                     <decoNote type="none">Fols. 47r-52r: none; capitals stroked in red</decoNote>
                  </decoDesc>
                  <bindingDesc>
                     <binding notAfter="1500">
                        <p>Medieval (late 13th-century?) binding. Original(?) sewing on five bands laced into wood (beech?) boards with cushioned edges covered with plain undecorated (alum-tawed?) leather; with vestiges of a strap and pin fastening, with the pin extant near the centre of the back board. The spine with three (damaged) paper labels printed ‘[Lau]d’, ‘676’ (upside-down), and ‘Lau[d] | F | 6.’</p>
                        <p>The volume does not appear to have been re-sewn, yet the spine, back pastedown, and back flyleaf all have the old Laud shelfmark and a paper label printed with the SC number, upside-down, for no apparent reason, suggesting that the boards and endleaves may have been removed and reversed at some stage.</p>
                        <!-- TODO: check with Andrew H -->
                     </binding>
                  </bindingDesc>
               </physDesc>
               <history>
                  <origin>
                     <origDate calendar="Gregorian" notAfter="1300" notBefore="1290">13th century, end</origDate><origPlace>
                        <country key="place_1000070">France</country> </origPlace> <origDate calendar="Gregorian" notAfter="1500" notBefore="1400" type="additions">additions, 15th century</origDate>
                      <origPlace type="additions">
<country key="place_7000084">Germany</country> </origPlace>
                  </origin>
                  <provenance>With a 14th(?)-century price ‘xij s[olidi?] par[isiensis?]’ (fol. 54r, upper right corner).</provenance>
                  <provenance>Presumably in Germany when the Giles de Corbeil texts were added.</provenance>
                  <provenance>Inscribed in German ‘Meyn freuntlichen gruß zu vor’ (fol. 53v).</provenance>
                  <provenance>‘<persName key="person_3437">Maria Greffin</persName>’, 16th-century (back pastedown, cf. fol. 54v).</provenance>
                  <provenance>Erased inscriptions on the back pastedown; pen-trial alphabet, fol. 52v.</provenance>
                  <provenance>A 16th-century name (?) on fols. 1r, 43r is difficult to read: possibly 'Ad. Hall' or 'Hale'.</provenance>
                  <provenance from="1633" to="1635"><persName role="fmo" key="person_54940373">William Laud, 1573-1645</persName>, with the usual inscription, dated 1633 (fol. 1r).</provenance>
                  <acquisition when="1635">Part of his first donation to the Bodleian, 1635; former Bodleian shelfmarks: ‘F.6’ (fol. i verso; cf. spine), ‘Laud 676’ (fol. 54v, upside-down).</acquisition>
               </history>
               <additional>
                  <adminInfo>
                     <recordHist>
                        <source>Summary description (March 2021) by Peter Kidd, edited by Matthew Holford. Previously described in the Quarto Catalogue (H. O. Coxe,  <title>Laudian Manuscripts</title>, Quarto Catalogues II, repr. with corrections, 1969, from the original ed. of 1858-1885). 
                            
                            
                            <listBibl>
                              <bibl type="QUARTO" facs="aby0293.gif">Quarto Catalogue, col. 489</bibl>
                              <bibl type="QUARTO" facs="aby0358.gif">Quarto Catalogue, p. 578</bibl>
                              <bibl type="SC" facs="aap0065.gif">Summary Catalogue, vol. 2, part 1, p. 44</bibl>
                           </listBibl>
                        </source>
                     </recordHist>
                  </adminInfo>
               </additional>
            </msDesc>
         </sourceDesc>
      </fileDesc>       
      <revisionDesc>  
         <change when="2021-03-30">Description fully revised for Polonsky German digitization programme.</change>
         <change when="2017-07-01">First online publication.</change>
         <change when="2017-05-25"><persName>James Cummings</persName> Up-converted the markup using <ref target="https://github.com/jamescummings/Bodleian-msDesc-ODD/blob/master/convertTolkien2Bodley.xsl">https://github.com/jamescummings/Bodleian-msDesc-ODD/blob/master/convertTolkien2Bodley.xsl</ref></change>
      </revisionDesc>
   </teiHeader>
   <text>
      <body>
         <p/>
      </body>
   </text>
</TEI><|MERGE_RESOLUTION|>--- conflicted
+++ resolved
@@ -8,15 +8,10 @@
             <title>MS. Laud Misc. 676</title>
             <title type="collection">MSS. Laud Misc. (Laud miscellaneous)</title>
             <respStmt>
-<<<<<<< HEAD
                <resp when="2021-03">Cataloguer</resp>
                <persName>Peter Kidd</persName></respStmt>
             <respStmt>
                <resp when="2021-03">Encoding</resp>
-=======
-               <resp>Summary description</resp>
-               <persName>Elizabeth Solopova</persName>
->>>>>>> 5203b650
                <persName>Matthew Holford</persName>
             </respStmt>
          </titleStmt>
