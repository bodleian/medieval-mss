--- conflicted
+++ resolved
@@ -190,7 +190,7 @@
                <additional>
                   <adminInfo>
                      <recordHist>
-<<<<<<< HEAD
+
                         
                         <source>Description adapted (September 2019) from the following sources:
                            <listBibl>
@@ -199,10 +199,7 @@
                               <bibl>Otto Pächt and J. J. G. Alexander, <title>Illuminated Manuscripts in the Bodleian Library Oxford</title>, 3 vols. (1966-1973) I, no. 117.</bibl>
 <!-- chk Paecht reference, what's the no? 116 or 117?-->
                            </listBibl>
-=======
-                        <source><ref target="https://medieval.bodleian.ox.ac.uk/about">Summary description</ref> abbreviated from the Quarto Catalogue (H. O. Coxe,  <title>Laudian Manuscripts</title>, Quarto Catalogues II, repr. with corrections, 1969, from the original ed. of 1858-1885). Decoration, localization and date follow Pächt and Alexander (1966).  
-                            
->>>>>>> 81e3c2c5
+
                             
                             <listBibl>
                               <bibl type="QUARTO" facs="aby0243.gif">Quarto Catalogue, col. 390</bibl>
