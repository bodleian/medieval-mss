--- conflicted
+++ resolved
@@ -66,11 +66,7 @@
                <head>Missal; Germany (Speyer), c. 1430-1440</head>
                <msContents resp="#VD">
                   <msItem xml:id="MS_Laud_Misc_282-item1" n="1" class="#liturgica">
-<<<<<<< HEAD
-                   <locus>(fols. 1r-330v)</locus>
-=======
                      <locus>(fols. 1r-330v)</locus>
->>>>>>> 196278e4
                      <title type="desc" key="work_13355">Missal, local use</title>
                      <note>Fragmentary calendar (fol. 1), Jan. Febr.; mass of the Three Kings (fol. 2); temporale (fol. 3)
                         with Epistole et evangelia feriarum per circulum anni. Excepta quadragesima (fol. 35)
