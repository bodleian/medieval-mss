--- conflicted
+++ resolved
@@ -138,19 +138,11 @@
                      <decoNote type="decInit">Fine initials. </decoNote>
                   </decoDesc>
                   <bindingDesc>
-<<<<<<< HEAD
-                     <binding notBefore="1800" notAfter="1900">
-                        <p>19th cent. binding preserved</p>
-                     </binding>
-                     <binding when="1997">
-                        <p>rebound 1997</p>
-=======
                      <binding notAfter="1900" notBefore="1800">
                         <p>19th cent. binding preserved.</p>
                      </binding>
                      <binding when="1997">
                         <p>Re-bound 1997</p>
->>>>>>> ac12aeb6
                      </binding>
                   </bindingDesc>
                   <accMat>The flyleaves (fol.iii–iv, 83–84) are two strips from a royal pardon (of
