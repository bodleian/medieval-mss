--- conflicted
+++ resolved
@@ -4,19 +4,11 @@
          <titleStmt>
             <title>MS. Selden Supra 51</title>
             <title type="collection">MSS. Selden Supra</title>
-<<<<<<< HEAD
-=======
-            
->>>>>>> a869480b
             <respStmt xml:id="SC">
                <resp when="1922">Cataloguer</resp>
                <persName>Falconer Madan</persName>
                <persName>H. H. E. Craster</persName>
             </respStmt>
-<<<<<<< HEAD
-=======
-            
->>>>>>> a869480b
             <respStmt xml:id="PA">
                <resp when="1973">Cataloguer</resp>
                <persName>Otto Pächt</persName>
@@ -27,10 +19,6 @@
                <resp when="2023">Encoding</resp>
                <persName>Stewart Brookes</persName>
             </respStmt> 
-<<<<<<< HEAD
-=======
-            
->>>>>>> a869480b
          </titleStmt>
          <publicationStmt>
             <publisher>
@@ -74,10 +62,6 @@
                   <objectDesc form="codex">
                      <supportDesc material="perg">
                         <support>parchment</support>
-<<<<<<< HEAD
-=======
-                   
->>>>>>> a869480b
                         <extent>
                            326 leaves
                            <dimensions unit="in" type="binding">
@@ -85,19 +69,11 @@
                               <width>6.625</width>
                            </dimensions>
                         </extent>
-<<<<<<< HEAD
-=======
-                        
->>>>>>> a869480b
                      </supportDesc>
                      
                   </objectDesc>
-<<<<<<< HEAD
-                  <decoDesc>
-=======
                    
                   <decoDesc resp="#PA">
->>>>>>> a869480b
                      <summary><ref target="https://catalog.hathitrust.org/Record/000468709">Pächt and Alexander</ref> iii. 853
                      </summary>
                      <decoNote type="border">Good borders.</decoNote>
@@ -125,17 +101,8 @@
                <additional>
                   <adminInfo>
                      <recordHist>
-<<<<<<< HEAD
                         <source> Description adapted (November 2023) by Stewart J. Brookes from the Summary Catalogue (1922). Decoration, localization and date follow Pächt and Alexander (1973).<listBibl>
                               <bibl facs="aap0655.gif" type="SC">Summary Catalogue, Vol. 2 Part 1, p. 634</bibl>
-=======
-                        
-                        <source>
-                           Description adapted (November 2023) by Stewart J. Brookes from the Summary Catalogue (1922). Decoration, localization and date follow Pächt and Alexander (1973)
-                           <listBibl>
-
-                        <bibl facs="aap0655.gif" type="SC">Summary Catalogue, Vol. 2 Part 1, p. 634</bibl>
->>>>>>> a869480b
                            </listBibl>
                         </source>
                      </recordHist>
