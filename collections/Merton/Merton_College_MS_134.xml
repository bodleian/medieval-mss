--- conflicted
+++ resolved
@@ -73,10 +73,9 @@
                   <p>
                      <secFol>hec est talis</secFol>
                   </p>
-<<<<<<< HEAD
-=======
+
                  
->>>>>>> ff089025
+
                   <objectDesc form="codex">
                      <supportDesc material="perg">
                         <support>Parchment</support>
@@ -119,7 +118,7 @@
                      <origPlace><country key="place_7002445">England</country>, <settlement key="place_7011931">Oxford</settlement> (?)
                      </origPlace>
                   </origin>
-                  <provenance>Probably made at Oxford and owned by the Franciscans. At the head of f. i is a damaged inscription, of which ‘[?] L. iii s. Willelmi durant [ ...]’ can be read. At the head of f. 1<hi rend="superscript">v</hi>is ‘Iste liber est liber domus scolarium de Merton’ in Oxon’ ex dono M. <persName key="person_4014">Willelmi Durant</persName> quondam custodis eiusdem domus. Oretis igitur pro anima eiusdem’, a version repeated below in a hand of s. xvii. For Duraunt, warden from 1351 until his death in 1375, see MS 84. </provenance>
+                  <provenance>Probably made at Oxford and owned by the <orgName role="fmo" key="org_60">Franciscans</orgName>. At the head of f. i is a damaged inscription, of which ‘[?] L. iii s. Willelmi durant [ ...]’ can be read. At the head of f. 1<hi rend="superscript">v</hi>is ‘Iste liber est liber domus scolarium de Merton’ in Oxon’ ex dono M. <persName key="person_4014">Willelmi Durant</persName> quondam custodis eiusdem domus. Oretis igitur pro anima eiusdem’, a version repeated below in a hand of s. xvii. For Duraunt, warden from 1351 until his death in 1375, see MS 84. </provenance>
                   <provenance>On the same leaf is ‘O. 3. 6. Art:’, s. xvii, canc. and replaced with ‘L. 1. 6 (CXXXIV)’ in red. At the head of f. 2 is ‘D. 6, 15’, s. xvii. ‘6’ is inked on the foredge.</provenance>
                </history>
                <additional>
@@ -138,7 +137,7 @@
          </sourceDesc>
       </fileDesc>
       <revisionDesc>
-         <change when="2018-08-01">First online publication</change>
+         <change when="2019-06-18">First online publication</change>
       </revisionDesc>
    </teiHeader>
    <text>
