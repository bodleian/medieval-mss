<<<<<<< HEAD
<?xml version="1.0" encoding="UTF-8"?>
<?xml-model href="https://raw.githubusercontent.com/bodleian/consolidated-tei-schema/master/msdesc.rng" type="application/xml" schematypens="http://relaxng.org/ns/structure/1.0"?>
<?xml-model href="https://raw.githubusercontent.com/bodleian/consolidated-tei-schema/master/msdesc.rng" type="application/xml" schematypens="http://purl.oclc.org/dsdl/schematron"?>
=======
<?xml-model href="https://raw.githubusercontent.com/bodleian/consolidated-tei-schema/master/msdesc.rng" type="application/xml" schematypens="http://relaxng.org/ns/structure/1.0"?><?xml-model href="https://raw.githubusercontent.com/bodleian/consolidated-tei-schema/master/msdesc.rng" type="application/xml" schematypens="http://purl.oclc.org/dsdl/schematron"?>
>>>>>>> cd909a18
<TEI xmlns="http://www.tei-c.org/ns/1.0" xml:id="manuscript_3108">
   <teiHeader>
      <fileDesc>
         <titleStmt>
            <title>MS. Canon. Liturg. 9</title>
            <title type="collection">MSS. Canon. Liturg. (Canonici Liturgical)</title>
<<<<<<< HEAD
            <respStmt xml:id="DD">
               <resp when="1984">Cataloguer</resp>
               <persName>A. G. Watson</persName>
            </respStmt>
            <respStmt>
               <resp>Summary description</resp>
=======
            <respStmt xml:id="ES">
               <resp when="2013">Cataloguer</resp>
>>>>>>> cd909a18
               <persName>Elizabeth Solopova</persName>
            </respStmt>
            <respStmt xml:id="MH">
               <resp when="2024">Encoding</resp>
               <persName>Matthew Holford</persName>
            </respStmt>
            <respStmt xml:id="BCBB">
               <resp when="2020">Cataloguer</resp>
               <persName>B. C. Barker-Benfield</persName>
            </respStmt>
         </titleStmt>
         <publicationStmt>
            <publisher>
               <orgName type="department">Special Collections</orgName>
               <orgName type="unit">Bodleian Libraries</orgName>
               <orgName type="institution">University of Oxford</orgName>
               <email>specialcollections.enquiries@bodleian.ox.ac.uk</email>
            </publisher>
            <idno type="msID">MS_Canon_Liturg_9</idno>
            <idno type="collection">Canon Liturg</idno>
            <idno type="catalogue">Western</idno>
         </publicationStmt>
         <sourceDesc>
            <msDesc xml:id="MS_Canon_Liturg_9" xml:lang="en" resp="#ES">
               <msIdentifier>
                  <country>United Kingdom</country>
                  <region type="county">Oxfordshire</region>
                  <settlement>Oxford</settlement>
                  <institution>University of Oxford</institution>
                  <repository>Bodleian Library</repository>
                  <idno type="shelfmark">MS. Canon. Liturg. 9</idno>
                  <idno type="ieArk">ark:29072/x09c67wn21nj</idno>
                  <idno type="crArk">ark:29072/x08c97kr11f1</idno>
                  <altIdentifier type="internal">
                     <idno type="SCN">19224</idno>
                  </altIdentifier>
               </msIdentifier>
               <head>Portable Psalter; Italy, Diocese of Florence, 1526</head>
               <msContents>
                  <msItem class="#liturgica #biblia" n="1" xml:id="MS_Canon_Liturg_9-item1">
                     <title key="work_14116" type="desc">Psalter with Office of the Virgin</title>
                     <note> Fols. i and ii are paper fly-leaves.</note>
                     <note> [item 1 occupies quire I] </note>
                     <msItem n="1">
                        <note> (fols. 1–12v) Calendar for a Benedictine house, laid out one month
                           per leaf, written in black and red, graded to 12 lessons and ‘duplex
                           maior’, approximately two-thirds full. Includes Benedict (‘Sanctissimi
                           patris nostri ... duplex maius’, 14 March) with octave, Antoninus of
                           Pamiers (2 May), Zenobius of Florence (25 May), Romuald (21 June), John
                           Gualberto of Vallombrosa (‘Johannis gualbertj abbatis’, 12 July) and
                           Reparata (‘Reparate virginis et martyris’, 8 October), co-titular saint
                           of the cathedral in Florence, all in red. Months are headed by notes on
                           the number of days and nights in each month and on the number of hours in
                           day and night. </note>
                     </msItem>
                     <note> [items 2–8 occupy quires II–XX]</note>
                     <msItem n="2">
                        <locus>(fols. 13r–173v)</locus>
                        <note> Psalms 1–150, in the biblical order, with rubric ‘Incipit liber
                           hymnorum uel soliloquiorum’. Written as prose, punctuated throughout,
                           with punctus used to mark the ends of verses, and punctus elevatus or
                           punctus used to mark metrum. Psalms are preceded by short rubrics,
                           usually ‘psalmus’ followed by a number, or simply by numbers. Most
                           numbers are in Roman numerals, but Arabic numerals are also occasionally
                           used. Rubrics are not filled in on fols. 143v–152r (separate quire).
                           Liturgical divisions are not marked; subdivisions within psalms are not
                           indicated, apart from psalm 118, subdivided into twenty-two 8-verse
                           units. </note>
                     </msItem>
                     <msItem n="3">
                        <locus>(fols. 173v–183v)</locus>
                        <note> Weekly canticles, with rubrics: <list>
                              <item>(1) Confitebor tibi domine (Isaiah 12) (‘Canticum
                                 isaie’);</item>
                              <item>(2) Ego dixi (Isaiah 38: 10–21) (‘Canticum ezechie
                                 regis’);</item>
                              <item>(3) Exultauit cor meum (1 Samuel 2: 1–11) (‘Canticum
                                 anne’);</item>
                              <item>(4) Cantemus domino (Exodus 15: 1–20) (‘canticum miriam sororis
                                 moysi’);</item>
                              <item>(5) Domine audiui (Habakkuk 3) (‘Canticum abachuc’);</item>
                              <item>(6) Audite celi (Deuteronomy 32: 1–44) (‘Canticum moysi’), with
                                 subdivision marked at verse 22, ‘Ignis succensus’ (fol.
                                 181v).</item>
                           </list>
                        </note>
                     </msItem>
                     <msItem n="4">
                        <note> (fol. 183v) Collects, the second using feminine grammatical forms: <list>
                              <item> (1) Deus qui nullum respuis sed quantumuis per poenitentiam
                                 peccantibus pia miseratione placaris ...</item>
                              <item>(2) Deus qui iustificas impium et non uis mortem peccatorum ...
                                 ut famulam tuam ...</item>
                           </list>
                        </note>
                     </msItem>
                     <msItem n="5">
                        <locus>(fols. 184r–191v)</locus>
                        <note> Office of the Virgin with rubric, partly crossed out (‘Incipit
                           officium deuotissime virginis ...’), with 3 lessons (fol. 189r–v) and
                           nomina of Our Lady (fol. 191r–v) (‘Piissima mater dei et domini nostri
                           yesu christi ...’). </note>
                     </msItem>
                     <msItem n="6">
                        <locus>(fols. 192r–194v)</locus>
                        <note> Litany of the Virgin. </note>
                     </msItem>
                     <msItem n="7">
                        <locus>(fols. 195r–197r)</locus>
                        <note> Prayer ‘O gloriosa maria sanctissimi regis genitrix ...’. </note>
                     </msItem>
                     <msItem n="8">
                        <locus>(fols. 197r–202v)</locus>
                        <note> Litany of the Holy Name (first page crossed out), followed by prayers
                           (fols. 201v–202v) with rubrics, the first using feminine grammatical
                           forms: <list>
                              <item>(1) O Benignissime domine yesu christe respicere digneris ...
                                 (‘Oratio’);</item>
                              <item>(2) Ave Angele sanctissime Custos corporis et anime mee ... (‘Ad
                                 proprium angelum’);</item>
                              <item>(3) Deus qui unigeniti filii tui pretioso sanguine uiuifice ...
                                 (‘In honore sancte crucis’);</item>
                              <item>(4) Omnipotens et mitissime deus qui sitienti populo fontem
                                 uiuentis ... (‘Pro petitione lachrymarum’); </item>
                              <item>(5) Omnipotens sempiterne deus qui iustitiam tue legis ... (‘Ad
                                 postulandam spem fidem et charitatem’); </item>
                              <item>(6) Deus qui charitatis dona per gratiam sancti spiritus ...
                                 (‘Pro deuotis amicis’).</item>
                           </list>
                        </note>
                     </msItem>
                     <textLang mainLang="la">Latin</textLang>
                  </msItem>
               </msContents>
               <physDesc>
                  <p><secFol> hodie genuite <locus>(psalter, fol. 14r)</locus></secFol></p>
                  <objectDesc form="codex">
                     <supportDesc material="perg">
<<<<<<< HEAD
                        <support>parchment</support>
                        <extent resp="#DD">202 fols.<dimensions unit="mm" type="leaf">
                              <height>134</height>
                              <width>90</width>
                           </dimensions>
                        </extent>
                     </supportDesc>
                     <layoutDesc resp="#DD">
                        <layout writtenLines="18" columns="1">1 col., 18 lines, <dimensions unit="mm" type="written">
                              <height>88</height>
                              <width>50</width>
                           </dimensions>
                        </layout>
=======
                        <support> parchment; paper fly-leaves</support>
                        <extent> 207 leaves<dimensions unit="mm" type="leaf">
                              <height quantity="134">c. 134</height>
                              <width>90</width>
                           </dimensions><note>Leaves were trimmed in rebinding, occasionally causing
                              the loss of decoration. </note>
                        </extent>
                        <foliation> modern, in pencil; i–ii + 1–205.</foliation>
                        <collation> (fols. i–ii) paper fly-leaves | (fols. 1–12) I (12) | (fols.
                           13–202) II–XX (10) | (fols. 203–205) paper fly-leaves. Vertical
                           catchwords survive throughout, except the first and last
                           quires.</collation>





                     </supportDesc>
                     <layoutDesc>
                        <layout rulingMedium="ink" columns="1" writtenLines="18"> Ruled in pale ink
                           with single vertical bounding lines extending the full height of page,
                           written below the top line; 18 lines per page; written space: <dimensions
                              type="written" unit="mm">
                              <height quantity="88">c. 88</height>
                              <width>49</width>
                           </dimensions></layout>
>>>>>>> cd909a18
                     </layoutDesc>
                  </objectDesc>
                  <handDesc>
                     <handNote script="textualisSouthern" execution="formata">Formal Gothic book
                        hand, black and brown ink.</handNote>
                  </handDesc>
                  <decoDesc>
                     <!-- <decoNote type="border">Good border.</decoNote>
                     <decoNote type="histInit"> Good historiated initial. Completed in 1526, fol.
                        202v, in the original hand. (<ref
                           target="https://catalog.hathitrust.org/Record/000468709">Pächt and
                           Alexander</ref> ii. 1005, pl. LXXXIII)</decoNote>-->

                     <decoNote type="monogram">Blue KL monograms with red penwork in the
                        calendar.</decoNote>
                     <decoNote type="histInit">6-line pink Beatus-initial on fol. 13r, on gold
                        background, decorated with acanthus leaves, infilled with nimbed, kneeling
                        King David, holding psaltery and looking up at rays of light; landscape in
                        the background. </decoNote>
                     <decoNote type="border">Full border decorated with flowers and leaves;
                        medallion in the lower margin in a gold frame, with gold YHS monogram on
                        blue background.</decoNote>
                     <decoNote type="flourInit">2-line alternating red and blue initials, decorated
                        with contrasting purple or red penwork, at the beginnings of psalms,
                        canticles, litanies and prayers.</decoNote>
                     <decoNote type="colInit">1-line plain alternating red and blue initials at the
                        beginnings of verses and periods.</decoNote>
                     <decoNote type="rubrication"> Rubrics in red ink.</decoNote>
                  </decoDesc>
                  <bindingDesc resp="#BCBB">
                     <binding notAfter="1600" notBefore="1500">
                        <p>16th century, <placeName key="place_1000080">Italian</placeName> (as MS.,
                           made for a Benedictine nun): wood boards; dark red leather, decorated
                           with blind and gilt multiple lines, small gilt stamps, and gilt
                           centrepieces (‘IHS’ with cross, 3 nails and crown of thorns, in a double
                           oval); remnants of two clasps with surviving scallop-shell shaped brass
                           catch-plates and lost brown-leather straps; gilt gauffered edges.
                           Rebacked, later 19th century, for Bodleian (stamped ‘LEVERS’), with
                           fragment of original spine preserved at inside front cover. <dimensions
                              type="binding" unit="mm">
                              <height max="141" min="140">140–141</height>
                              <width quantity="93">93</width>
                              <depth precision="medium" quantity="40">c. 40</depth>
                           </dimensions> (book closed).</p>
                     </binding>
                  </bindingDesc>
               </physDesc>
               <history>
                  <origin>
                     <origDate calendar="Gregorian" when="1526" cert="high">1526</origDate>
                     <origPlace>
                        <country key="place_1000080">Italian</country>, <region>diocese of
                           Florence</region>
                        <!--ORIGINAL: Italian, Florence-->
                     </origPlace>
                  </origin>
                  <provenance>Written in 1526 for the use of the diocese of Florence, for a
                     Benedictine nun. Colophon in the original hand on fol. 202v: ‘Expletus an. Sal.
                     M. D. xxvj. Die. xv. Aprilis.’ </provenance>
                  <provenance><persName role="sgn" key="person_4883">D. Dionysius Placentinus</persName>, Lateran regular canon:
                     ‘D. Dionysius Plac<ex>entinu</ex>s Can. Reg. Later<ex>anensis</ex>’, c. 1600.,
                     fol. 1r. </provenance>
                  <provenance><persName key="person_2384880" role="fmo">Matteo Luigi Canonici of
                        Venice (1727 – c. 1806)</persName>, but not from the libraries of Soranzo or
                     Trevisan. </provenance>
                  <provenance notAfter="1807" resp="#MMM"><persName key="person_446" role="fmo"
                        >Giuseppe Canonici , -1807</persName></provenance>
                  <acquisition when="1817">Bodleian Library: bought in 1817 from Canonici’s nephew
                     Giovanni Perissinotti. Earlier shelfmark: ‘Miscel. Liturg. IX’ (fol. ii verso).
                  </acquisition>
               </history>
               <additional>
                  <adminInfo>
                     <recordHist>
                        <source>Elizabeth Solopova, <title>Latin
                              Liturgical Psalters in the Bodleian Library: A Select
                              Catalogue</title> (Oxford, 2013), pp. 625–8.  Binding: <bibl>B. C. Barker-Benfield,
                                 <title>Bookbindings of Canonici manuscripts : a survey of early and
                                 non-standard bindings, mostly Italian, in the Canonici collection
                                 of the Bodleian Library, University of Oxford</title> (Oxford,
                              privately printed, 2020).</bibl> Previously described in
                           the Summary Catalogue.
                           <listBibl>
                              <bibl facs="aaz0351.gif" type="SC">Summary Catalogue, vol. 4, p.
                                 332</bibl>
                           </listBibl>
                        </source>
                     </recordHist>
                  </adminInfo>
                  <listBibl type="WRAPPER">
                     <listBibl type="PRINT">
                        <head>Printed descriptions:</head>
                        <bibl>A. Watson, <title>Catalogue of Dated and Datable Manuscripts in Oxford
                              Libraries</title> (1984), <citedRange unit="entry" from="254" to="254">
                              <ref
                                 target="https://hdl.handle.net/2027/mdp.39015008982863?urlappend=%3Bseq=69"
                                 >no. 254</ref>
                           </citedRange>
                        </bibl>
                        <bibl>S. J. P. van Dijk, <title>Latin Liturgical Manuscripts in the Bodleian
                              Library, Oxford, vol. 2: Office Books</title> (typescript, 1957),
                              <citedRange unit="page" from="28" to="28">p. 28</citedRange>
                        </bibl>
                        <bibl>Frere, no. 460.</bibl>

                     </listBibl>
                  </listBibl>
               </additional>
            </msDesc>
         </sourceDesc>
      </fileDesc>
      <revisionDesc>
<<<<<<< HEAD
         <change when="2024-05">Add extent, leaf dimensions and layout from Watson, Dated and Datable.</change>
=======
         <change when="2024-05">Encode full description from Solopova catalogue.</change>
>>>>>>> cd909a18
         <change when="2020-07-24">Binding description added.</change>
         <change when="2017-07-01">First online publication.</change>
         <change when="2017-05-25">
            <persName>James Cummings</persName> Up-converted the markup using <ref
               target="https://github.com/jamescummings/Bodleian-msDesc-ODD/blob/master/convertTolkien2Bodley.xsl"
               >https://github.com/jamescummings/Bodleian-msDesc-ODD/blob/master/convertTolkien2Bodley.xsl</ref>
         </change>
      </revisionDesc>
   </teiHeader>
   <text>
      <body>
         <p/>
      </body>
   </text>
</TEI><|MERGE_RESOLUTION|>--- conflicted
+++ resolved
@@ -1,27 +1,17 @@
-<<<<<<< HEAD
+
 <?xml version="1.0" encoding="UTF-8"?>
 <?xml-model href="https://raw.githubusercontent.com/bodleian/consolidated-tei-schema/master/msdesc.rng" type="application/xml" schematypens="http://relaxng.org/ns/structure/1.0"?>
 <?xml-model href="https://raw.githubusercontent.com/bodleian/consolidated-tei-schema/master/msdesc.rng" type="application/xml" schematypens="http://purl.oclc.org/dsdl/schematron"?>
-=======
-<?xml-model href="https://raw.githubusercontent.com/bodleian/consolidated-tei-schema/master/msdesc.rng" type="application/xml" schematypens="http://relaxng.org/ns/structure/1.0"?><?xml-model href="https://raw.githubusercontent.com/bodleian/consolidated-tei-schema/master/msdesc.rng" type="application/xml" schematypens="http://purl.oclc.org/dsdl/schematron"?>
->>>>>>> cd909a18
 <TEI xmlns="http://www.tei-c.org/ns/1.0" xml:id="manuscript_3108">
    <teiHeader>
       <fileDesc>
          <titleStmt>
             <title>MS. Canon. Liturg. 9</title>
             <title type="collection">MSS. Canon. Liturg. (Canonici Liturgical)</title>
-<<<<<<< HEAD
-            <respStmt xml:id="DD">
-               <resp when="1984">Cataloguer</resp>
-               <persName>A. G. Watson</persName>
-            </respStmt>
-            <respStmt>
-               <resp>Summary description</resp>
-=======
+
             <respStmt xml:id="ES">
                <resp when="2013">Cataloguer</resp>
->>>>>>> cd909a18
+
                <persName>Elizabeth Solopova</persName>
             </respStmt>
             <respStmt xml:id="MH">
@@ -160,21 +150,7 @@
                   <p><secFol> hodie genuite <locus>(psalter, fol. 14r)</locus></secFol></p>
                   <objectDesc form="codex">
                      <supportDesc material="perg">
-<<<<<<< HEAD
-                        <support>parchment</support>
-                        <extent resp="#DD">202 fols.<dimensions unit="mm" type="leaf">
-                              <height>134</height>
-                              <width>90</width>
-                           </dimensions>
-                        </extent>
-                     </supportDesc>
-                     <layoutDesc resp="#DD">
-                        <layout writtenLines="18" columns="1">1 col., 18 lines, <dimensions unit="mm" type="written">
-                              <height>88</height>
-                              <width>50</width>
-                           </dimensions>
-                        </layout>
-=======
+
                         <support> parchment; paper fly-leaves</support>
                         <extent> 207 leaves<dimensions unit="mm" type="leaf">
                               <height quantity="134">c. 134</height>
@@ -201,7 +177,7 @@
                               <height quantity="88">c. 88</height>
                               <width>49</width>
                            </dimensions></layout>
->>>>>>> cd909a18
+
                      </layoutDesc>
                   </objectDesc>
                   <handDesc>
@@ -314,11 +290,8 @@
          </sourceDesc>
       </fileDesc>
       <revisionDesc>
-<<<<<<< HEAD
-         <change when="2024-05">Add extent, leaf dimensions and layout from Watson, Dated and Datable.</change>
-=======
+
          <change when="2024-05">Encode full description from Solopova catalogue.</change>
->>>>>>> cd909a18
          <change when="2020-07-24">Binding description added.</change>
          <change when="2017-07-01">First online publication.</change>
          <change when="2017-05-25">
