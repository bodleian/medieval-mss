--- conflicted
+++ resolved
@@ -64,12 +64,11 @@
                   </altIdentifier>
                </msIdentifier>
                <msContents>
-<<<<<<< HEAD
+
                   <msItem class="#liturgica" n="1" xml:id="MS_Canon_Liturg_206-item1"><locus from="1r" to="422v" type="inferred"/>
-=======
-                  
-                  <msItem class="#liturgica" n="1" xml:id="MS_Canon_Liturg_206-item1">
->>>>>>> 626332f7
+
+                  
+ 
                      <title key="work_10657" type="desc">Breviary, Use of Rome</title>
                      <rubric>Breuiarium secundum consuetudinem Romane Curie</rubric>
                      <colophon>(fol. 243) Fr<ex>ater</ex> B<ex>e</ex>ne<ex>dictus</ex>. Laus deo. S<ex>cripsit</ex> h<ex>oc</ex> bre<ex>uiariu</ex>m</colophon>
