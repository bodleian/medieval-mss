--- conflicted
+++ resolved
@@ -102,13 +102,10 @@
                   </handDesc>
                   <bindingDesc>
                      <binding notBefore="1400" notAfter="1500">
-<<<<<<< HEAD
+
                         <p>White parchment on boards, clasp lost, title on outer end cover, once protected by talc (?); English 15th century work, damaged.</p>
               <p>Chainmark at foot of 1st cover in centre (<ref target="http://mlgb3.bodleian.ox.ac.uk/mlgb/book/4970">MLGB3</ref>)</p>
-=======
-                        <p>White parchment on boards, clasp lost,  'Liber ambrosii de prophetis ...' (s. xv). on outside of back cover, once
-                           protected by talc (?); English 15th century work, damaged. Chainmark at foot of 1st cover in centre</p>
->>>>>>> 7e8a1dd1
+
                      </binding>
                   </bindingDesc>
                </physDesc>
@@ -120,7 +117,7 @@
                   </origin>
                   <provenance type="MLGB3_provenance_evidence"
                               source="http://mlgb3.bodleian.ox.ac.uk/mlgb/book/4970">
-<<<<<<< HEAD
+
                      <orgName role="fmo" key="org_144217511">Salisbury, Wiltshire, Cathedral church of St Mary the Virgin</orgName>; 
                      <ref target="http://mlgb3.bodleian.ox.ac.uk/mlgb/?search_term=removed+from+Sherborne&amp;field_to_search=medieval_library&amp;page_size=All&amp;order_by=provenance_location_shelfmark&amp;output_style=treeview">
                         see medieval manuscripts removed from Sherborne in 1078(?)</ref></provenance>
@@ -162,19 +159,7 @@
                   <acquisition>Salisbury Cathedral library was raided in the English Civil War, and this manuscript was probably given (as part of the set of 7 manuscripts) 
                      to the Bodleian during or soon after the war, but it is not found in Bodleian lists until about 1655</acquisition>
                     
-=======
-
-                     <orgName role="fmo" key="org_144217511">Salisbury, Wiltshire, Cathedral church of St Mary the Virgin; see removed from Sherborne in 1078</orgName>: the same scribe s. xii wrote the letters 'D.M.' as a 'nota bene' sign in the margins of Aberdeen UL 216, <ref target="https://medieval.bodleian.ox.ac.uk/catalog/manuscript_1423">MS. Bodl. 392</ref>, <ref target="https://medieval.bodleian.ox.ac.uk/catalog/manuscript_1477">MS. Bodl. 444</ref> (fols 1-27), <ref target="https://medieval.bodleian.ox.ac.uk/catalog/manuscript_1743">MS. Bodl. 756</ref>, <ref target="https://medieval.bodleian.ox.ac.uk/catalog/manuscript_1751">MS. Bodl. 765</ref>, <ref target="https://medieval.bodleian.ox.ac.uk/catalog/manuscript_1753">MS. Bodl. 768</ref>, MS. Bodl. 835; MS. Fell 1, 4; <ref target="https://medieval.bodleian.ox.ac.uk/catalog/manuscript_8331">MS. Rawl. C.723</ref>; Salisbury Cath. 10, 24, 25, 37, 67, 78, 88, 106, 128, 129, 135, 140, 154, 159, 165. (<ref target="http://mlgb3.bodleian.ox.ac.uk/mlgb/book/4970">MLGB3</ref>: evidence from marginalia, sometimes distinctive of a particular house or known scribe). </provenance>
-
-                  <provenance type="MLGB3_laterOwners"
-                              source="http://mlgb3.bodleian.ox.ac.uk/mlgb/book/4970">'Liber Bibliothecae Saresburiensis 7' (s. xvii). (<ref target="http://mlgb3.bodleian.ox.ac.uk/mlgb/book/4970">MLGB3</ref>)</provenance>
-                  <provenance type="MLGB3_generalNotes"
-                     source="http://mlgb3.bodleian.ox.ac.uk/mlgb/book/4970"><ref target="https://medieval.bodleian.ox.ac.uk/catalog/manuscript_1541">MS. Bodl. 516</ref>, <ref target="https://medieval.bodleian.ox.ac.uk/catalog/manuscript_1690">MS. Bodl. 698</ref>, <ref target="https://medieval.bodleian.ox.ac.uk/catalog/manuscript_1743">MS. Bodl. 756</ref>, <ref target="https://medieval.bodleian.ox.ac.uk/catalog/manuscript_1751">MS. Bodl. 765</ref>, <ref target="https://medieval.bodleian.ox.ac.uk/catalog/manuscript_1753">MS. Bodl. 768</ref> and MS. Bodl. 835 belonged to Salisbury cathedral in s. xvii in.      
-                     'A' at head of fol. 1r.    (<ref target="http://mlgb3.bodleian.ox.ac.uk/mlgb/book/4970">MLGB3</ref>)
-                                             </provenance>
-                  <acquisition when="1655">The manuscript first appears in Bodleian lists about 1655</acquisition>
-                  
->>>>>>> 7e8a1dd1
+
                </history>
                <additional>
                   <adminInfo>
