--- conflicted
+++ resolved
@@ -50,7 +50,6 @@
                      <note>Includes the temporal, commemorations and the sanctoral, both the proper and common according to the rubric, but only the proper is present. The entries consist of the name of a liturgical occasion in red, abbreviated reference to a book and chapter of the Bible, an indexing letter in red, the opening words of a reading, <q>ende</q> in red, the closing words of a reading and double strokes. Larger initials with penwork at Christmas, Easter, Pentecost, Trinity and Candlemas. The table was apparently produced from an exemplar that had a full set of Old Testament and New Testament readings, but Old Testament readings were removed from the temporal, and only those from books included in MS. Bodl. 183 were retained in the commemorations and the sanctoral. <q>Osee</q>, erroneously entered at Friday, 17th week after Trinity <locus>(fol. x recto)</locus>, suggests that the exemplar had not only New Testament but also Old Testament readings (see Solopova, E., ‘Manuscript Evidence for the Patronage, Ownership and Use of the Wycliffite Bible’, in Poleg, E. and Light, L. (eds), <title>Form and Function in the Late Medieval Bible</title> (Leiden: Brill, 2013), pp. 333–49, pp. 338–40). Includes all feasts characteristic of the Later Version of the Wycliffite Bible apart from Giles (1 September) (Forshall, J. and Madden, F. (eds), <title>The Holy Bible … in the earliest English versions made from the Latin Vulgate by John Wycliffe and his followers</title>, 4 vols (Oxford: Oxford University Press, 1850), vol. 4, pp. 683, 690–6). Commemorations are in the following order: the Virgin Mary, Trinity, Holy Ghost, Cross, angels, <q>ffor briþeren &amp; sistren &amp; salus populi</q>, peace, clear weather, reyn, <q>In time of batels</q>, <q>A man for him silf</q>, <q>ffor pestilence of bestis</q>, pilgrims, weddings, sinners, sick, <q>Pistils for dede</q>, <q>Gospels for dede</q>.</note>
                      <finalRubric>Thus eendiþ þe kalender of lessouns pistlis &amp; gospels</finalRubric>
                   </msItem>
-<<<<<<< HEAD
                   <msItem class="#biblia" n="2">
                      <locus>(fols. 1r–284r)</locus>
                      <title key="work_10451" type="desc">New Testament and part of Old Testament, three biographies and sapiential books, in the Later Version of the Wycliffite Bible</title>
@@ -402,10 +401,6 @@
                      <locus>(fols. 285r–286v)</locus>
                      <note>Fol. 285r–v is blank.</note>
                      <note>Fol. 286r contains an added list of contents of the manuscript in Latin, in a late 15th-century hand, including the table of lections, New Testament (omitting Philemon) and Old Testament books. At the beginning: <q>In isto libro continentur omnia subscripta</q>.</note>
-=======
-                  <msItem>
-                     <note>A list of contents is at fol. 286, and fols. vi-xv are occupied by a 'Kalender of Lessons. Pistlis. &amp; Gospels', 'aftir the vse of Salisbury', for Sundays, weekdays, commemorations and saints' days. The lower text and margins of fols. 89–93 are injured, and the margin only of fols. 111–120.</note>
->>>>>>> c8bef394
                   </msItem>
                </msContents>
                <physDesc>
