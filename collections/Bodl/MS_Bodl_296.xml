<<<<<<< HEAD
<?xml version="1.0" encoding="UTF-8"?>
<?xml-model href="https://raw.githubusercontent.com/bodleian/consolidated-tei-schema/master/msdesc.rng" type="application/xml" schematypens="http://relaxng.org/ns/structure/1.0"?>
<?xml-model href="https://raw.githubusercontent.com/bodleian/consolidated-tei-schema/master/msdesc.rng" type="application/xml" schematypens="http://purl.oclc.org/dsdl/schematron"?>
<TEI xml:id="manuscript_1346" xmlns="http://www.tei-c.org/ns/1.0">
=======
<?xml-model href="https://raw.githubusercontent.com/bodleian/consolidated-tei-schema/master/msdesc.rng" type="application/xml" schematypens="http://relaxng.org/ns/structure/1.0"?><?xml-model href="https://raw.githubusercontent.com/bodleian/consolidated-tei-schema/master/msdesc.rng" type="application/xml" schematypens="http://purl.oclc.org/dsdl/schematron"?><TEI xmlns="http://www.tei-c.org/ns/1.0" xml:id="manuscript_1346">
>>>>>>> c8bef394
   <teiHeader>
      <fileDesc>
         <titleStmt>
            <title>MS. Bodl. 296</title>
            <title type="collection">MSS. Bodl. (Bodley)</title>
            <respStmt>
               <resp>Description</resp>
               <persName>Elizabeth Solopova</persName>
            </respStmt>
            <respStmt>
               <resp>Revision</resp>
               <persName>Andrew Dunning</persName>
            </respStmt>
         </titleStmt>
         <publicationStmt>
            <publisher>
               <orgName type="department">Special Collections</orgName>
               <orgName type="unit">Bodleian Libraries</orgName>
               <orgName type="institution">University of Oxford</orgName>
               <email>specialcollections.enquiries@bodleian.ox.ac.uk</email>
            </publisher>
            <idno type="msID">MS_Bodl_296</idno>
            <idno type="collection">Bodl</idno>
            <idno type="catalogue">Western</idno>
         </publicationStmt>
         <sourceDesc>
            <msDesc xml:id="MS_Bodl_296" xml:lang="en">
               <msIdentifier>
                  <country>United Kingdom</country>
                  <region type="county">Oxfordshire</region>
                  <settlement key="place_7011931">Oxford</settlement>
                  <institution>University of Oxford</institution>
                  <repository>Bodleian Library</repository>
                  <idno type="shelfmark">MS. Bodl. 296</idno>
                  <idno type="ieArk">ark:29072/x03x816n6262</idno><idno type="crArk">ark:29072/x03t945r78w0</idno><altIdentifier type="internal">
                     <idno type="SCN">2467</idno>
                  </altIdentifier>
               </msIdentifier>
               <msContents>
                  <textLang mainLang="enm" otherLangs="la">Middle English with Latin</textLang>
                  <msItem>
                     <note>Fols. 1–2 are paper flyleaves.</note>
                  </msItem>
                  <msItem class="#biblia" n="1">
                     <locus>(fols. 1r–197r)</locus>
                     <note>[quires I–XXII]</note>
                     <title key="work_13609" type="desc">Genesis–Psalms in the Later Version of the Wycliffite Bible without prologues</title>
                     <note>Running titles on the rectos consisting of an abbreviated title of the book and a folio number in red (see Foliation). Chapter numbers in red, usually in the form <q>Caᵐ I</q>. Instructions to the rubricator often survive as part of rubrics <locus>(fol. 21v)</locus>, running titles, capitals at the beginning of chapters and chapter numbers. Glosses very occasionally appear in the margins, explaining individual words and phrases, and sometimes the meaning of passages (e.g., fols. 38r, 45v, attributed to Lyra). Added material within the text is occasionally underlined in black. Cross-references to biblical books occasionally in the margins (e.g., fols. 92r, 123r). Corrections in the original or contemporary hands. Notes in later medieval hands, e.g., <q>Nota bene hoc quomodo dauyd stetit in conspectu saul et perciebat cithara et bene serenabat</q>
                        <locus>(fol. 89v)</locus>.</note>
                     <msItem>
                        <locus>(fol. 1r)</locus>
                        <title type="desc">Genesis</title>
                        <rubric>Here biginneþ genesis</rubric>
                     </msItem>
                     <msItem>
                        <locus>(fol. 21r)</locus>
                        <title type="desc">Exodus</title>
                        <rubric>Here biginnyþ exodi</rubric>
                     </msItem>
                     <msItem>
                        <locus>(fol. 33v)</locus>
                        <title type="desc">Leviticus</title>
                        <rubric>Here bigynneþ þe bok of leuitici</rubric>
                     </msItem>
                     <msItem>
                        <locus>(fol. 41v)</locus>
                        <title type="desc">Numbers</title>
                        <rubric>Here bigynneþ numeri</rubric>
                     </msItem>
                     <msItem>
                        <locus>(fol. 53v)</locus>
                        <title type="desc">Deuteronomy</title>
                        <rubric>Here bigynneþ deutronomy</rubric>
                     </msItem>
                     <msItem>
                        <locus>(fol. 65v)</locus>
                        <title type="desc">Joshua</title>
                        <rubric>Iosue</rubric>
                     </msItem>
                     <msItem>
                        <locus>(fol. 73v)</locus>
                        <title type="desc">Judges</title>
                        <rubric>Here bigynneþ Iudicum</rubric>
                     </msItem>
                     <msItem>
                        <locus>(fol. 82r)</locus>
                        <title type="desc">Ruth</title>
                        <rubric>Here bigynneþ þe book of Ruth</rubric>
                     </msItem>
                     <msItem>
                        <locus>(fol. 83v)</locus>
                        <title type="desc">1 Kings</title>
                        <rubric>Here bigynneþ þe bok of kinges</rubric>
                     </msItem>
                     <msItem>
                        <locus>(fol. 96r)</locus>
                        <title type="desc">2 Kings</title>
                        <rubric>þe secounde of kinges</rubric>
                     </msItem>
                     <msItem>
                        <locus>(fol. 106r)</locus>
                        <title type="desc">3 Kings</title>
                        <rubric>þe þridde of kinges</rubric>
                     </msItem>
                     <msItem>
                        <locus>(fol. 117v)</locus>
                        <title type="desc">4 Kings</title>
                        <rubric>þe iiij of kinges</rubric>
                     </msItem>
                     <msItem>
                        <locus>(fol. 128r)</locus>
                        <title type="desc">1 Chronicles</title>
                        <rubric>Here bigynneþ þe firste book of parolipominon þat is of wordes of daies</rubric>
                     </msItem>
                     <msItem>
                        <locus>(fol. 137v)</locus>
                        <title type="desc">2 Chronicles</title>
                        <rubric>The secounde book of parolypomynon</rubric>
                     </msItem>
                     <msItem>
                        <locus>(fol. 149v)</locus>
                        <title type="desc">1 Ezra</title>
                        <rubric>þe firste book of Esdras</rubric>
                     </msItem>
                     <msItem>
                        <locus>(fol. 152v)</locus>
                        <title type="desc">2 Ezra</title>
                        <rubric>Here bigynneþ þe ii book of esdras þat is clepid neemie</rubric>
                     </msItem>
                     <msItem>
                        <locus>(fol. 157r)</locus>
                        <title type="desc">Tobit</title>
                        <rubric>The book of tobie</rubric>
                     </msItem>
                     <msItem>
                        <locus>(fol. 160r)</locus>
                        <title type="desc">Judith</title>
                        <rubric>Here bigynneþ þe book of Iudith</rubric>
                     </msItem>
                     <msItem>
                        <locus>(fol. 164v)</locus>
                        <title type="desc">Esther</title>
                        <rubric>Here bigynneþ Hester</rubric>
                        <note>Rubrics in chapters X–XV.</note>
                     </msItem>
                     <msItem>
                        <locus>(fol. 168v)</locus>
                        <title type="desc">Job</title>
                        <rubric>Here bigynniþ þe bok of Ioob</rubric>
                        <note>Gloss <q>Iob was a very mon in kind. &amp; his book is a very þinge oon in dede…</q> added in the lower margin by the main scribe.</note>
                     </msItem>
                     <note>[quires XXIII–XXV]</note>
                     <msItem>
                        <locus>(fol. 177r)</locus>
                        <title type="desc">Psalms</title>
                        <rubric><supplied>H</supplied>Ere bigynneþ þe sauter which is red comynly in chirchis þe firste salm</rubric>
                        <note>Ending imperfectly at 148:8. The last leaf <locus>(fol. 197)</locus> is fragmentary with the second column and the lower part of the first column cut off. Written as prose with each verse starting with a red 1-line initial. Larger initials are at the beginning of psalms 1, 26, 38, 52, 68, 80, 97 and 109. Titles in red in English, psalm numbers as part of titles; incipits in red in Latin in the margins. ‘Title’ glosses at the beginning of some psalms.</note>
                     </msItem>
                  </msItem>
               </msContents>
               <physDesc>
                  <objectDesc form="codex">
                     <supportDesc material="perg">
                        <support>parchment, paper flyleaves</support>
                        <extent>i–vi + 1–199 leaves, <foreign>c.</foreign><dimensions type="leaf" unit="mm">
                              <height>470</height>
                              <width>270</width>
                           </dimensions></extent>
                        <foliation>Medieval in red Roman numerals by the original (?) rubricator, in quires I–XXII (preceding psalms), in the upper margin on the recto of each leaf, and usually also in the lower margin on the rectos in black ink, I–CLXXV. This foliation continues in psalms in the lower margin on the rectos <locus>(fols. 177–180)</locus>. Modern foliation in pencil throughout: i–iii + 1–201.</foliation>
                        <collation><locus>(fols. i–vi)</locus> paper flyleaves and parchment stubs | <locus>(fols. 1–192)</locus> I–XXIV (8) | <locus>(fols. 193–197)</locus> XXV (8–3) missing 6–8; fol. 197 is followed by three stubs. <catchwords>Catchwords survive.</catchwords>
                           <signatures>Quire signatures run consecutively a–y in quires I–XXII (preceding psalms) and a–c in quires VII–IX (psalms).</signatures>
                           <secFol><q>seide I herde</q>
                              <locus>(fol. 2r)</locus></secFol>
                        </collation>
                     </supportDesc>
                     <layoutDesc>
                        <layout columns="2" writtenLines="52 54">ruled in plummet for two columns with single vertical and horizontal bounding lines extending the full height and width of page; 52–4 lines per page on fols. 1r–17r; 57 lines per page on fol. 17v; 59–63 lines per page afterwards; written space: <foreign>c.</foreign><dimensions type="ruled" unit="mm">
                              <height>190</height>
                              <width>370</width>
                           </dimensions></layout>
                     </layoutDesc>
                  </objectDesc>
                  <handDesc>
                     <handNote script="cursivaAntiquior">Anglicana; smaller script is used from fol. 15r onwards; black and brown ink</handNote>
                  </handDesc>
                  <decoDesc>
                     <decoNote type="flourInit">Simple red and blue penwork border at the beginning of Genesis <locus>(fol. 1r)</locus>.</decoNote>
                     <decoNote type="colInit">2- to 5-line blue initials with red penwork at the beginning of books; 2- to 3-line similar initials at the beginning of chapters. Initials in a different style (plain red or blue) on fols. 49r–72v (quires VII–IX).</decoNote>
                     <decoNote type="rubrication">Rubrics in red.</decoNote>
                  </decoDesc>
                  <bindingDesc>
                     <binding notAfter="1800" notBefore="1700">
                        <p>Brown leather over wood boards, 18th century. Blind floral roll and fillet-line border round the outer edge of both covers. Six raised bands on spine. Gold lettering on spine: ‘296’. Modern paper pastedowns; modern and laid paper flyleaves. A fragment from a 15th-century noted breviary of English origin at fol. vi. Fol. 198 was a pastedown of an earlier binding.</p>
                     </binding>
                  </bindingDesc>
               </physDesc>
               <history>
                  <origin>
                     <origPlace>
                        <country key="place_7002445">England</country>
                     </origPlace>
                     <origDate calendar="Gregorian" notAfter="1420" notBefore="1380">14th century, end-15th century, early</origDate>
                     <p>Possibly vol. 1 of a two-volume bible. Shares many readings with London, British Library, Arundel MS. 104 and some with Emmanuel College, Cambridge, MS. 21 and Trinity College, Dublin, MS. 67 (Dove, M., <title>The first English Bible: the text and context of the Wycliffite versions</title> (Cambridge: Cambridge University Press, 2007), p. 298).</p>
                     <p>Dialect survey: <list>
                           <item>oni(10), ech(2)/eche(8), fyr(10), ȝoue(4)/ȝouen(6), lif(9)/lyf(1), lik(3)/ like(7), muche(5)/meche(3)/miche(2), siȝ(7) (sg.), sien(2)/siȝen(4)/seien(1) (pl.), self(10), such(9)/suche(1), þouȝ(9)/þuȝ(1), þoruȝ(1)/þorouȝ(6)/þoroȝ(1)/ þorou(2)</item>
                           <item>-eþ(10) (pres.ind.3sg.), -en(10) (pres.ind.pl.), -ynge(2)/-inge(5)/-ing(3) (pres. part.), she(8)/sche(2) (3sg.fem.pronoun, nom.), þei(10) (3pl.pronoun, nom.), hem(10) (3pl.pronoun, oblique), her(1)/hir(6)/hire(3) (3pl.pronoun, possessive)</item>
                        </list></p>
                  </origin>
                  <provenance><q><persName>Fulford</persName> iesus maria ffuit homo missus a deo cui nomen erat Ioannes</q>, 15th century <locus>(fol. 198r)</locus>.</provenance>
                  <provenance><persName key="person_44605253" role="dnr">Thomas Herbert, first baronet</persName> (1606–1682), traveller and government official; see <title>Oxford Dictionary of National Biography</title>: ‘T. Herbert’ <locus>(fol. 1r)</locus>.</provenance>
                  <acquisition when="1666-06-15">Bodleian Library: given by Herbert on 15 June 1666. Earlier shelfmark: ‘NE F. 10’.</acquisition>
               </history>
               <additional>
                  <adminInfo>
                     <recordHist>
                        <source>Elizabeth Solopova, <title><ref target="https://jstor.org/stable/j.ctt1gn6cmr">Manuscripts of the Wycliffite Bible in the Bodleian and Oxford College Libraries</ref></title>, Exeter Medieval Texts and Studies (Liverpool: Liverpool University Press, 2016), no. 4. Previously described: <listBibl>
                              <bibl facs="aap0404.gif" type="SC">Summary Catalogue, vol. 2, part 1, p. 383</bibl>
                           </listBibl>
                        </source>
                     </recordHist>
                  </adminInfo>
                  <listBibl type="WRAPPER">
                     <listBibl type="PRINT">
                        <bibl>Forshall, J. and Madden, F. (eds), <title>The Holy Bible … in the earliest English versions made from the Latin Vulgate by John Wycliffe and his followers</title>, 4 vols (Oxford: Oxford University Press, 1850), vol. 1, p. xlvii; siglum <title>L</title>.</bibl>
                        <bibl>Madan, F. and Craster, H. H. E., <title>Summary catalogue of western manuscripts in the Bodleian Library at Oxford</title>, vol. 2, part I <title>(collections received before 1660 and miscellaneous MSS acquired during the first half of the 17th century), nos. 1–3490</title> (Oxford: Clarendon Press, 1922), no. 2467.</bibl>
                        <bibl>Dove, M., <title>The first English Bible: the text and context of the Wycliffite versions</title> (Cambridge: Cambridge University Press, 2007), pp. 18, 96, 156, 226, 237–8, 246.</bibl>
                     </listBibl>
                  </listBibl>
               </additional>
               <msPart type="fragment" xml:id="MS_Bodl_206_folvi">
                  <msIdentifier>
                     <altIdentifier>
                        <idno>MS. Bodl. 296, fol. vi</idno>
                     </altIdentifier>
                  </msIdentifier>
                  <msContents>
                     <textLang mainLang="la">Latin</textLang>
                     <msItem class="#biblia" n="1" xml:id="MS_Bodl_296-item1">
                        <locus>(fol. vi)</locus>
                        <title key="work_10647" type="desc">Breviary</title>
                     </msItem>
                  </msContents>
                  <physDesc>
                     <objectDesc form="codex">
                        <supportDesc material="perg">
                           <support>parchment</support>
                        </supportDesc>
<<<<<<< HEAD
=======
                        <layoutDesc>
                           <layout/>
                        </layoutDesc>
>>>>>>> c8bef394
                     </objectDesc>
                     <musicNotation>
                        <p>Musical notation.</p>
                     </musicNotation>
                  </physDesc>
                  <history>
                     <origin>
                        <origDate calendar="Gregorian" notAfter="1500" notBefore="1400">15th century</origDate>
                        <origPlace><country key="place_7002445">England</country></origPlace>
                     </origin>
<<<<<<< HEAD
=======
                     <provenance/>
>>>>>>> c8bef394
                  </history>
                  <additional>
                     <listBibl>
                        <bibl>S. J. P. van Dijk, <title>Latin Liturgical Manuscripts in the Bodleian Library, Oxford, vol. 6: Fragments - Office Books, Rituals, Directories</title> (typescript, 1957), <citedRange from="229" to="229" unit="page">p. 229</citedRange>
                        </bibl>
                     </listBibl>
                  </additional>
               </msPart>
            </msDesc>
         </sourceDesc>
      </fileDesc>
      <revisionDesc>
         <change when="2023-01-20">Description revised to incorporate all the information in the Summary Catalogue (1922)</change>
         <change when="2017-07-01">First online publication.</change>
         <change when="2017-05-25">
            <persName>James Cummings</persName> Up-converted the markup using <ref target="https://github.com/jamescummings/Bodleian-msDesc-ODD/blob/master/convertTolkien2Bodley.xsl">https://github.com/jamescummings/Bodleian-msDesc-ODD/blob/master/convertTolkien2Bodley.xsl</ref>
         </change>
      </revisionDesc>
   </teiHeader>
   <text>
      <body>
         <p/>
      </body>
   </text>
</TEI><|MERGE_RESOLUTION|>--- conflicted
+++ resolved
@@ -1,11 +1,4 @@
-<<<<<<< HEAD
-<?xml version="1.0" encoding="UTF-8"?>
-<?xml-model href="https://raw.githubusercontent.com/bodleian/consolidated-tei-schema/master/msdesc.rng" type="application/xml" schematypens="http://relaxng.org/ns/structure/1.0"?>
-<?xml-model href="https://raw.githubusercontent.com/bodleian/consolidated-tei-schema/master/msdesc.rng" type="application/xml" schematypens="http://purl.oclc.org/dsdl/schematron"?>
-<TEI xml:id="manuscript_1346" xmlns="http://www.tei-c.org/ns/1.0">
-=======
 <?xml-model href="https://raw.githubusercontent.com/bodleian/consolidated-tei-schema/master/msdesc.rng" type="application/xml" schematypens="http://relaxng.org/ns/structure/1.0"?><?xml-model href="https://raw.githubusercontent.com/bodleian/consolidated-tei-schema/master/msdesc.rng" type="application/xml" schematypens="http://purl.oclc.org/dsdl/schematron"?><TEI xmlns="http://www.tei-c.org/ns/1.0" xml:id="manuscript_1346">
->>>>>>> c8bef394
    <teiHeader>
       <fileDesc>
          <titleStmt>
@@ -253,12 +246,6 @@
                         <supportDesc material="perg">
                            <support>parchment</support>
                         </supportDesc>
-<<<<<<< HEAD
-=======
-                        <layoutDesc>
-                           <layout/>
-                        </layoutDesc>
->>>>>>> c8bef394
                      </objectDesc>
                      <musicNotation>
                         <p>Musical notation.</p>
@@ -269,10 +256,6 @@
                         <origDate calendar="Gregorian" notAfter="1500" notBefore="1400">15th century</origDate>
                         <origPlace><country key="place_7002445">England</country></origPlace>
                      </origin>
-<<<<<<< HEAD
-=======
-                     <provenance/>
->>>>>>> c8bef394
                   </history>
                   <additional>
                      <listBibl>
