<<<<<<< HEAD
<?xml version="1.0" encoding="UTF-8"?>
<?xml-model href="https://raw.githubusercontent.com/bodleian/consolidated-tei-schema/master/msdesc.rng" type="application/xml" schematypens="http://relaxng.org/ns/structure/1.0"?>
<?xml-model href="https://raw.githubusercontent.com/bodleian/consolidated-tei-schema/master/msdesc.rng" type="application/xml" schematypens="http://purl.oclc.org/dsdl/schematron"?>
<TEI xml:id="manuscript_1555" xmlns="http://www.tei-c.org/ns/1.0">
=======
<?xml-model href="https://raw.githubusercontent.com/bodleian/consolidated-tei-schema/master/msdesc.rng" type="application/xml" schematypens="http://relaxng.org/ns/structure/1.0"?><?xml-model href="https://raw.githubusercontent.com/bodleian/consolidated-tei-schema/master/msdesc.rng" type="application/xml" schematypens="http://purl.oclc.org/dsdl/schematron"?><TEI xmlns="http://www.tei-c.org/ns/1.0" xml:id="manuscript_1555">
>>>>>>> c8bef394
   <teiHeader>
      <fileDesc>
         <titleStmt>
            <title>MS. Bodl. 531</title>
            <title type="collection">MSS. Bodl. (Bodley)</title>
            <respStmt>
               <resp>Description</resp>
               <persName>Elizabeth Solopova</persName>
            </respStmt>
            <respStmt>
               <resp>Revision</resp>
               <persName>Andrew Dunning</persName>
            </respStmt>
         </titleStmt>
         <publicationStmt>
            <publisher>
               <orgName type="department">Special Collections</orgName>
               <orgName type="unit">Bodleian Libraries</orgName>
               <orgName type="institution">University of Oxford</orgName>
               <email>specialcollections.enquiries@bodleian.ox.ac.uk</email>
            </publisher>
            <idno type="msID">MS_Bodl_531</idno>
            <idno type="collection">Bodl</idno>
            <idno type="catalogue">Western</idno>
         </publicationStmt>
         <sourceDesc>
            <msDesc xml:id="MS_Bodl_531" xml:lang="en">
               <msIdentifier>
                  <country>United Kingdom</country>
                  <region type="county">Oxfordshire</region>
                  <settlement key="place_7011931">Oxford</settlement>
                  <institution>University of Oxford</institution>
                  <repository>Bodleian Library</repository>
                  <idno type="shelfmark">MS. Bodl. 531</idno>
                  <idno type="ieArk">ark:29072/x0hm50tr92vn</idno><idno type="crArk">ark:29072/x0hh63sw09j3</idno><altIdentifier type="internal">
                     <idno type="SCN">2249</idno>
                  </altIdentifier>
               </msIdentifier>
               <msContents>
<<<<<<< HEAD
                  <textLang mainLang="enm" otherLangs="la">Middle English with Latin</textLang>
                  <msItem>
                     <note>Fol. i is a paper flyleaf blank apart from modern notes.</note>
                  </msItem>
                  <msItem n="1">
                     <locus>(fols. 1r–37v)</locus>
                     <title type="desc">Table of lections of Type I</title>
                     <rubric>Here bigynneþ a reule þat telliþ in whiche placis of þe byble ȝe may fynde þe gospels. pistlis &amp; lessouns þat ben rad in þe chirche at masse aftir þe vss of salisbury / þe lessouns &amp; pistlis þat ben in þe olde testament ben writun alout as þei ben rad in ordir &amp; cootid &amp; þe gospels &amp; pistlis þat ben in þe newe testament ben markid in what book &amp; capytle þei ben wiþ lettris as þei stonden in þe abc &amp; þis rule bigynneþ at þe firste sonedai in aduent</rubric>
                     <note>Old Testament readings are written out in full, many preceded by introductory statements, such as <q>Þe lord god seiþ þes þingis</q>. Entries for New Testament readings consist of the name of the liturgical occasion in red, abbreviated reference to a book and chapter of the New Testament, an indexing letter in red, the opening words of a reading, <q>ende</q> in red, the closing words of a reading and double strokes in red. Includes feasts characteristic of the Later Version of the Wycliffite Bible (Forshall, J. and Madden, F. (eds), <title>The Holy Bible … in the earliest English versions made from the Latin Vulgate by John Wycliffe and his followers</title>, 4 vols (Oxford: Oxford University Press, 1850), vol. 4, pp. 683, 690–6), apart from Giles (1 September). Some Old Testament readings derive from the Earlier Version of the Wycliffite Bible (e.g., Ecclesiasticus 24, Genesis 24), whereas other from the Later Version of the Wycliffite Bible (e.g., Jeremiah 14, Jeremiah 23, Ecclesiasticus 44) (see MS. Douce 265-a).</note>
                     <note>Includes the temporal, followed by commemorations and the sanctoral. The temporal is imperfect because of the loss of leaves after fol. 2: missing readings from Saturday of the third week in Advent to Friday of the fourth week after the octave of Epiphany. Commemorations are in the following order: the Virgin Mary, Trinity, Holy Ghost, Cross, Angels, <q>of briþeren &amp; sistris &amp; salus populi</q>, peace, clear weather, rain, <q>In time of batels</q>, <q>A man for him silf</q>, <q>ffor deeþ of bestis</q>, pilgrims, weddings, sinners, sick, <q>Pistils at masse of requiem</q>, <q>Gospels at masse of requiem</q>. The sanctoral is preceded by a rubric, <q>Here enden þe commemoraciouns &amp; bigynneþ þe sancrorum boþe of þe comyne and propre to gidre</q>
                        <locus>(fol. 28r)</locus>.</note>
                     <finalRubric>Here endiþ þe kalender wiþ þe lessouns of þe olde lawe to gidere</finalRubric>
                     <note>Running titles in red with blue paraphs, e.g., <q>þe þridde sundai in aduent</q>. Corrections in a contemporary hand.</note>
                  </msItem>
                  <msItem n="2">
                     <locus>(fols. 37v–236r)</locus>
                     <title key="work_13437" type="desc">New Testament in the Later Version of the Wycliffite Bible with usual prologues</title>
                     <note>Missing Matthew 9:33–12:39, because of the loss of leaves after fol. 44. Running titles in red preceded by blue paraphs, most consisting of an abbreviated title of the biblical book on the verso and a chapter number on the recto. Chapter numbers in red usually in the form <q>Cᵐ</q> followed by a Roman numeral. Indexing letters in the margins, entered at the beginnings of readings rather than consistently; double strokes in the margins at the ends of readings. The beginnings and ends of readings are also highlighted red in the text. Added material within the text is underlined in red. No marginal glosses. Corrections in a contemporary hand.</note>
                     <msItem>
                        <locus>(fol. 37v)</locus>
                        <title type="desc">Prologue to Matthew</title>
                        <rubric>Here bigynneþ þe prolog on þe <sic>gospl</sic> of matheu</rubric>
                        <incipit>Mathew þat was of iudee</incipit>
                     </msItem>
                     <msItem>
                        <locus>(fol. 38r)</locus>
                        <title type="desc">Matthew</title>
                        <rubric>Ierom in his prolog on matheu seiþ al þis</rubric>
                     </msItem>
                     <msItem>
                        <locus>(fol. 62r)</locus>
                        <title type="desc">Prologue to Mark</title>
                        <rubric>Here endiþ þe gospel of matheu and bigynneþ þe prolog on þe gospel of mark</rubric>
                        <incipit>Mark þe gospeller was þe chosene seruaunt</incipit>
                     </msItem>
                     <msItem>
                        <locus>(fol. 62v)</locus>
                        <title type="desc">Mark</title>
                        <rubric>Al þis seiþ Ierom in his prolog on þe gospel of mark &amp; here bigynneþ þe firste capitle</rubric>
                     </msItem>
                     <msItem>
                        <locus>(fol. 79v)</locus>
                        <title type="desc">Prologue to Luke</title>
                        <rubric>Here endiþ þe gospel of mark and bigynneþ þe prolog on þe gospel of luyk</rubric>
                        <incipit>Luyk was a man of sirie <locus>(fol. 79r)</locus></incipit>
                     </msItem>
                     <msItem>
                        <locus>(fol. 79v)</locus>
                        <title type="desc">Luke</title>
                        <rubric>Ierom in his prolog on þe gospel of luyk seiþ al þis þe firste capitle</rubric>
                     </msItem>
                     <msItem>
                        <locus>(fol. 107r)</locus>
                        <title type="desc">Prologue to John</title>
                        <rubric>Here endiþ þe gospel of luyk &amp; bigynneþ þe prolog on þe gospel of Iohn</rubric>
                        <incipit>This is Joon euaungelist</incipit>
                     </msItem>
                     <msItem>
                        <locus>(fol. 107v)</locus>
                        <title type="desc">John</title>
                        <rubric>Ierom in his prolog on Iohn seiþ al þis Cᵐ pᵐ</rubric>
                     </msItem>
                     <msItem>
                        <locus>(fol. 127v)</locus>
                        <title type="desc">Prologue to Romans</title>
                        <rubric>Here endiþ þe gospel of Iohn &amp; bigynneþ þe prolog on þe epistle to romayns</rubric>
                        <incipit>Romayns ben in þe cuntre</incipit>
                     </msItem>
                     <msItem>
                        <locus>(fol. 127v)</locus>
                        <title type="desc">Romans</title>
                        <rubric>Ierom in his prolog on romayns seiþ þis Cᵐ pᵐ</rubric>
                     </msItem>
                     <msItem>
                        <locus>(fol. 138v)</locus>
                        <title type="desc">Prologue to 1 Corinthians</title>
                        <rubric>Here endiþ <sic>þ</sic> epistle of poul to romayns &amp; bigynneþ þe prolog on þe firste epistle of poul to corinthis</rubric>
                        <incipit>Corynthis ben men of acaie</incipit>
                     </msItem>
                     <msItem>
                        <locus>(fol. 138v)</locus>
                        <title type="desc">1 Corinthians</title>
                        <rubric>Ierom in his prolog on þis firste pistle to corinthis seiþ al þis Cᵐ pᵐ</rubric>
                     </msItem>
                     <msItem>
                        <locus>(fol. 148v)</locus>
                        <title type="desc">Prologue to 2 Corinthians</title>
                        <rubric>Here endiþ þe firste epistle of poul to corinthis &amp; bigynneþ þe prolog on þe secunde</rubric>
                        <incipit>Afftir penaunce</incipit>
                     </msItem>
                     <msItem>
                        <locus>(fol. 148v)</locus>
                        <title type="desc">2 Corinthians</title>
                        <rubric>Ierom in his prolog on þis pistle seiþ þis Cᵐ pᵐ</rubric>
                     </msItem>
                     <msItem>
                        <locus>(fol. 155r)</locus>
                        <title type="desc">Prologue to Galatians</title>
                        <rubric>Here endiþ þe secunde pistle to corinthis &amp; bigynneþ þe prolog to galathies</rubric>
                        <incipit>Galathies ben greekes</incipit>
                     </msItem>
                     <msItem>
                        <locus>(fol. 155r)</locus>
                        <title type="desc">Galatians</title>
                        <rubric>Ierom in his prolog seiþ þis Cᵐ pᵐ</rubric>
                     </msItem>
                     <msItem>
                        <locus>(fol. 158r)</locus>
                        <title type="desc">Prologue to Ephesians</title>
                        <rubric>Here endiþ þe epistle to galathies &amp; bigynneþ þe prolog to effecies</rubric>
                        <incipit>Ephesians ben of asie</incipit>
                     </msItem>
                     <msItem>
                        <locus>(fol. 158r)</locus>
                        <title type="desc">Ephesians</title>
                        <rubric>Ierom in his prolog seiþ þis Cᵐ pᵐ</rubric>
                     </msItem>
                     <msItem>
                        <locus>(fol. 161v)</locus>
                        <title type="desc">Prologue to Philippians</title>
                        <rubric>Here endiþ þe epistle to effecies &amp; bigynneþ þe prolog on þe epistle to philipencis</rubric>
                        <incipit>Philipensis ben of macedonye</incipit>
                     </msItem>
                     <msItem>
                        <locus>(fol. 161v)</locus>
                        <title type="desc">Philippians</title>
                        <rubric>Ierom in his prolog on þis epistle seiþ al þis Cᵐ pᵐ</rubric>
                     </msItem>
                     <msItem>
                        <locus>(fol. 164r)</locus>
                        <title type="desc">Prologue to Colossians</title>
                        <rubric>Here endiþ þe epistle to ffilipencis &amp; bigynneþ þe prolog to colocencis</rubric>
                        <incipit>Colocensis ben laodicencis also</incipit>
                     </msItem>
                     <msItem>
                        <locus>(fol. 164r)</locus>
                        <title type="desc">Colossians</title>
                        <rubric><sic>Ie</sic> in his prolog on þe <sic>pist</sic> to colocencis seiþ þis Cᵐ pᵐ</rubric>
                     </msItem>
                     <msItem>
                        <locus>(fol. 166v)</locus>
                        <title type="desc">Prologue to 1 Thessalonians</title>
                        <rubric>Here endiþ þe firste pistle to colocensis &amp; bigynneþ þe prolog on þe firste pistle to tessalonycensis</rubric>
                        <incipit>Tessalonicencis ben macedonies</incipit>
                     </msItem>
                     <msItem>
                        <locus>(fol. 166v)</locus>
                        <title type="desc">1 Thessalonians</title>
                        <rubric>Ierom in his prolog on þis pistle seiþ þis Cᵐ pᵐ</rubric>
                     </msItem>
                     <msItem>
                        <locus>(fol. 168v)</locus>
                        <title type="desc">Prologue to 2 Thessalonians</title>
                        <rubric>Here endiþ þe firste pistle to tessalonycensis and bigynneþ þe prolog on iiᵉ</rubric>
                        <incipit>The apostle writiþ</incipit>
                     </msItem>
                     <msItem>
                        <locus>(fol. 168v)</locus>
                        <title type="desc">2 Thessalonians</title>
                        <rubric>Ierom in his prolog on þis pistle seiþ þis Cᵐ pᵐ</rubric>
                     </msItem>
                     <msItem>
                        <locus>(fol. 169v)</locus>
                        <title type="desc">Prologue to 1 Timothy</title>
                        <rubric>Here endiþ þe secunde pistle to tessalonicensis &amp; bigynneþ þe prolog on þe firste to timothe</rubric>
                        <incipit>He enformeþ and techiþ</incipit>
                     </msItem>
                     <msItem>
                        <locus>(fol. 169v)</locus>
                        <title type="desc">1 Timothy</title>
                        <rubric>Ierom in his prolog on þis pistle seiþ al þis Cᵐ pᵐ</rubric>
                     </msItem>
                     <msItem>
                        <locus>(fol. 172v)</locus>
                        <title type="desc">Prologue to 2 Timothy</title>
                        <rubric>Here endiþ þe firste pistle to tymothe and bigynneþ þe prolog on þe secunde pistle to hym</rubric>
                        <incipit>He writiþ also</incipit>
                     </msItem>
                     <msItem>
                        <locus>(fol. 172v)</locus>
                        <title type="desc">2 Timothy</title>
                        <rubric>Ierom in his prolog on þis pistle seiþ þis Cᵐ pᵐ</rubric>
                     </msItem>
                     <msItem>
                        <locus>(fol. 174v)</locus>
                        <title type="desc">Prologue to Titus</title>
                        <rubric>Here endiþ þe secunde pistle to tymothe &amp; bigynneþ þe prolog on þe pistle to tite</rubric>
                        <incipit>He warneþ tite</incipit>
                     </msItem>
                     <msItem>
                        <locus>(fol. 174v)</locus>
                        <title type="desc">Titus</title>
                        <rubric>Ierom in his prolog on þis pistle to tite seiþ þis Cᵐ pᵐ</rubric>
                     </msItem>
                     <msItem>
                        <locus>(fol. 175v)</locus>
                        <title type="desc">Prologue to Philemon</title>
                        <rubric>Here endiþ þe epistle to tyte &amp; bygynneþ þe prolog on þe epistle to ffilomon</rubric>
                        <incipit>He makiþ famyliar</incipit>
                     </msItem>
                     <msItem>
                        <locus>(fol. 175v)</locus>
                        <title type="desc">Philemon</title>
                        <rubric>Ierom in his prolog seiþ þis Cᵐ pᵐ</rubric>
                     </msItem>
                     <msItem>
                        <locus>(fol. 176r)</locus>
                        <title type="desc">Prologue to Hebrews</title>
                        <rubric>Here endiþ þe pistle to ffilomon &amp; bigynneþ þe prolog on ebreus</rubric>
                        <incipit>First it is to seye</incipit>
                     </msItem>
                     <msItem>
                        <locus>(fol. 176r)</locus>
                        <title type="desc">Hebrews</title>
                        <rubric>Ierom in his prolog on þe epistle to Ebrewis seiþ al þis Cᵐ pᵐ</rubric>
                     </msItem>
                     <msItem>
                        <locus>(fol. 184v)</locus>
                        <title type="desc">Prologue to Acts</title>
                        <rubric>Here endiþ þe epistle to ebrewis &amp; bigynneþ þe prolog on þe dedis of Apostlis or actus apostolorum</rubric>
                        <incipit>Lvk of Antioche <locus>(fol. 184r)</locus></incipit>
                     </msItem>
                     <msItem>
                        <locus>(fol. 184v)</locus>
                        <title type="desc">Acts</title>
                        <rubric>Ierom in his prolog on actus apostolorum seiþ al þis Cᵐ pᵐ</rubric>
                     </msItem>
                     <msItem>
                        <locus>(fol. 211v)</locus>
                        <title type="desc">The Catholic epistles. Prologue to James</title>
                        <rubric>Here endiþ þe dedis of apostlis &amp; bigynneþ þe prolog on þe pistlis of cristen feiþ þat ben seuene in ordre</rubric>
                        <incipit>The ordre of seuene epistlis</incipit>
                     </msItem>
                     <msItem>
                        <locus>(fol. 212r)</locus>
                        <title type="desc">James</title>
                        <rubric>Ierom in his prolog on þes epistlis seiþ al þis firste Iames Cᵐ pᵐ <locus>(fol. 211v)</locus></rubric>
                     </msItem>
                     <msItem>
                        <locus>(fol. 214r)</locus>
                        <title type="desc">1 Peter</title>
                        <rubric>Here endiþ þe epistle to Iames &amp; bigynneþ þe firste pistle of petre Cᵐ pᵐ</rubric>
                     </msItem>
                     <msItem>
                        <locus>(fol. 217r)</locus>
                        <title type="desc">2 Peter</title>
                        <rubric>Here endiþ þe firste pistle of petre &amp; bigynneþ þe secunde pistle Cᵐ pᵐ</rubric>
                     </msItem>
                     <msItem>
                        <locus>(fol. 218v)</locus>
                        <title type="desc">1 John</title>
                        <rubric>Here endiþ þe secunde pistle of petre &amp; bigynneþ þe firste pistle of Ion Cᵐ pᵐ</rubric>
                     </msItem>
                     <msItem>
                        <locus>(fol. 221r)</locus>
                        <title type="desc">2 John</title>
                        <rubric>Here endiþ þe firste of ion &amp; bigynneþ þe secunde Cᵐ pᵐ</rubric>
                     </msItem>
                     <msItem>
                        <locus>(fol. 221v)</locus>
                        <title type="desc">3 John</title>
                        <rubric>Here endiþ þe secunde pistle of Iohn &amp; bigynneþ þe þridde Cᵐ pᵐ</rubric>
                     </msItem>
                     <msItem>
                        <locus>(fol. 221v)</locus>
                        <title type="desc">Jude</title>
                        <rubric>Here endiþ þe þridde epistle of Iohn and bigynneþ þe epistle of Iudas Cᵐ pᵐ</rubric>
                     </msItem>
                     <msItem>
                        <locus>(fol. 222v)</locus>
                        <title type="desc">Prologue to the Apocalypse</title>
                        <rubric>Here endiþ þe pistle of Iudas &amp; bigynneþ þe prolog of apocalips</rubric>
                        <incipit>Alle men þat wolen</incipit>
                     </msItem>
                     <msItem>
                        <locus>(fol. 223v)</locus>
                        <title type="desc">Apocalypse</title>
                        <rubric>Ierom in his prolog on apocalips seiþ al þis Cᵐ pᵐ</rubric>
                     </msItem>
                     <msItem>
                        <note>At the end added in a different hand: <q>Deus qui eximie castitatis</q> (15th century, second half (?)), the opening words of a prayer to St Cuthburga, the first abbess of Wimborne (printed in Perkins (1899), p. 5).</note>
                     </msItem>
                  </msItem>
                  <msItem n="3">
                     <locus>(fols. 236v)</locus>
                     <note>Note signed <q>By me Ryc<ex>ardus</ex> merton chanon</q>, late 15th century (?), denying a charge brought against him: <q>where as hyt was alegyt agaynyst me by the malytyose mynde of marget mukkulton to myltiply wordys as concerninge the bronunge of thomas donsturfyld howse whyc I vtterly deny by fathe and pristehode neuer to speke to hym in the cause nor neuer to haue knolege in cause lyk that hyt sholde be soo</q>. Pen trials, some by the same hand.</note>
=======
                  <msItem class="#biblia" n="1" xml:id="MS_Bodl_531-item1">
                     <locus>(fol. 1)</locus>
                     <title key="work_13437" type="desc">New Testament (later Wycliffite version)</title>
                     <rubric>A reule that tellith in whiche placis of the byble ye may fynde the gospels . pistlis &amp; lessons that ben rad in the chirche at masse aftir 
                        the uss of Salisbury</rubric>
                     <note>With prologues (fol. 37v)</note>
                     <note>The order of the books is: Matth., Mark, 'Luyk', John, Rom., 1 and 2 Cor., Gal., 'Effecies', Phil., Col., 1 and 2 Thess., 1 and 2 Tim., Titus, 
                        Philem., Heb., Acts, James, 1 and 2 Pet., 1, 2 and 3 John, Jude, Rev.</note>
                     <bibl type="bible">
                        <title type="desc">Bible, New Testament</title>
                     </bibl>
                     <textLang mainLang="enm">Middle English</textLang>
>>>>>>> c8bef394
                  </msItem>
               </msContents>
               <physDesc>
                  <objectDesc form="codex">
                     <supportDesc material="perg">
                        <support>parchment, paper flyleaves</support>
                        <extent>239 leaves, <foreign>c.</foreign><dimensions type="leaf" unit="mm">
                              <height>205</height>
                              <width>142</width>
                           </dimensions>; leaves were trimmed in rebinding, frequently causing the loss of text and decoration in the margins</extent>
                        <foliation>modern in pencil, i + 1–238</foliation>
                        <collation><locus>(fol. i)</locus> paper flyleaf conjoint with the upper pastedown | <locus>(fols. 1–4)</locus> I (8–4 (?)) missing 3–6, loss of text | <locus>(fols. 5–44)</locus> II–VI (8) | <locus>(fols. 45–49)</locus> VII (8–3) missing 1–3, loss of text | <locus>(fols. 50–233)</locus> VIII–XXX (8) | <locus>(fols. 234–236)</locus> XXXI (8–5 (?)) missing 4–8 (?), no loss of text | <locus>(fols. 237–238)</locus> paper bifolium. <signatures>Quires are numbered in Arabic numerals in the lower right corner, probably in the original workshop (see the use of blue on fols. 82r, 188r, 194r);</signatures>
                           <catchwords>catchwords survive;</catchwords>
                           <signatures>leaf signatures occasionally survive.</signatures>
                           <secFol><q>þou schalt be</q>
                              <locus>(fol. 2r)</locus></secFol>
                        </collation>
                     </supportDesc>
                     <layoutDesc>
                        <layout columns="2" writtenLines="36 38">ruled in ink for two columns with double bounding lines in the upper, left and right margins, and single bounding lines in the inner and lower margins, all extending the full height and width of page; a further set of double bounding lines in the lower margin; 36–8 lines per page; written space; <foreign>c.</foreign><dimensions type="ruled" unit="mm">
                              <height>103</height>
                              <width>148</width>
                           </dimensions></layout>
                     </layoutDesc>
                  </objectDesc>
                  <handDesc>
                     <handNote script="textualisNorthern">textura, black ink</handNote>
                  </handDesc>
                  <decoDesc>
                     <decoNote type="flourInit">5- to 6-line red and blue ‘puzzle’ initials and penwork borders at the beginnings of books.</decoNote>
                     <decoNote type="flourInit">2- to 4-line blue initials with red penwork at the beginnings of prologues and chapters.</decoNote>
                     <decoNote type="rubrication">Rubrics in red.</decoNote>
                  </decoDesc>
                  <bindingDesc>
                     <binding notAfter="1610" notBefore="1590">
                        <p>Brown leather over pasteboard, <foreign>c.</foreign>1600 (?), made for Edwin Sandys (?) (see Provenance). Gilt and blind fillet-line border round the outer edge of both covers. Gilt decoration with a medallion, filled with diamond-shaped figures, at the centre of covers. Six raised bands on spine, framed by gilt fillet lines. Gilt decoration on the panels between the raised bands. ‘531’ written in white paint on spine. Fragments of two ties on both covers. Paper pastedowns and flyleaves.</p>
                     </binding>
                  </bindingDesc>
               </physDesc>
               <history>
                  <origin>
                     <origPlace>
                        <country key="place_7002445">England</country>
                     </origPlace>
                     <origDate calendar="Gregorian" notAfter="1425" notBefore="1400">15th century, first quarter</origDate>
                     <p>Dialect survey: <list>
                           <item>ony(6)/eny(4), eche(8)/ech(2), fier(10), ȝouun(8)/ȝouen(1)/ȝyue(1), lijf(9)/ lyf(1), lijk(10), myche(8)/moche(2), siȝ(4)/sawȝ(1)/saiȝ(2)/saie(1) (sg.), saien(4)/ seien(1)/seie(1) (pl.), silf(10), suche(7)/such(1)/siche(2), þouȝ(8), þourȝ(6)/ þurȝ(3)/þorouȝ(1)</item>
                           <item>-iþ(7)/-eþ(3) (pres.ind.3sg.), -en(10) (pres.ind.pl.), -ynge(5)/-inge(5) (pres. part.), she(10) (3sg.fem.pronoun, nom.), þei(10) (3pl.pronoun, nom.), hem(10) (3pl.pronoun, oblique), her(10) (3pl.pronoun, possessive)</item>
                        </list></p>
                  </origin>
                  <provenance>Added line from a collect to St Cuthburga in Latin, 15th century, second half (?) (see Pfaff, R. W., <title>The liturgy in medieval England: a history</title> (Cambridge: Cambridge University Press, 2009), pp. 381–4).</provenance>
                  <provenance>Late 15th-century addition by <persName key="person_3690">Richard Merton</persName>, canon, mentioning <persName>Marget Mukkulton</persName> and <persName>Thomas Donsturfyld</persName>
                     <locus>(fol. 236v)</locus>. See Elizabeth Solopova, ‘<ref target="https://doi.org/10.1163/9789004248892_016">Manuscript Evidence for the Patronage, Ownership and Use of the Wycliffite Bible</ref>’, in <title>Form and Function in the Late Medieval Bible</title>, ed. Eyal Poleg and Laura Light, Library of the Written Word 27 (Leiden: Brill, 2013), 345–46.</provenance>
                  <provenance><q><persName key="person_3693" role="sgn">Mary Pygott</persName>…</q>, 16th century (?), added before the leaves were trimmed in rebinding, partially erased <locus>(fol. 187v)</locus>.</provenance>
                  <provenance><q><persName key="person_3691" role="sgn">John Auncelle</persName></q>; <q><persName key="person_3692" role="sgn">T. Levrett</persName> off Chearnys</q>; half-erased note <q>And ther was a man god saue…</q>, 16th-century, lower pastedown.</provenance>
                  <provenance><persName key="person_51973268" role="fmo">Sir Edwin Sandys</persName> (1561–1629); see <title>Oxford Dictionary of National Biography</title> and <ref target="https://data.cerl.org/owners/00014161">Owners of Incunabula</ref>.</provenance>
                  <acquisition when="1603">Bodleian Library: gift of <persName key="person_51973268" role="dnr">Edwin Sandys</persName> in 1603 (Madan, F. and Craster, H. H. E., <title>Summary catalogue of western manuscripts in the Bodleian Library at Oxford</title>, vol. 2, part I <title>(collections received before 1660 and miscellaneous MSS acquired during the first half of the 17th century), nos. 1–3490</title> (Oxford: Clarendon Press, 1922)). Earlier shelfmarks: ‘Th. T. 11. 1’ <locus>(fol. i recto)</locus>; ‘NE E. 1. 2’ <locus>(fol. i verso)</locus>; ‘2’ written in black ink on the fore-edge of textblock.</acquisition>
               </history>
               <additional>
                  <adminInfo>
                     <recordHist>
                        <source>Elizabeth Solopova, <title><ref target="https://jstor.org/stable/j.ctt1gn6cmr">Manuscripts of the Wycliffite Bible in the Bodleian and Oxford College Libraries</ref></title>, Exeter Medieval Texts and Studies (Liverpool: Liverpool University Press, 2016), no. 5. Previously described: <listBibl>
                              <bibl facs="aap0299.gif" type="SC">Summary Catalogue, vol. 2, part 1, p. 278</bibl>
                           </listBibl>
                        </source>
                     </recordHist>
                  </adminInfo>
                  <listBibl type="WRAPPER">
                     <listBibl type="PRINT">
                        <bibl>Forshall, J. and Madden, F. (eds), <title>The Holy Bible … in the earliest English versions made from the Latin Vulgate by John Wycliffe and his followers</title>, 4 vols (Oxford: Oxford University Press, 1850), vol. 1, p. xlvii.</bibl>
                        <bibl>Perkins, T., <title>Wimborne minster and Christchurch priory</title> (London, 1899).</bibl>
                        <bibl>Madan, F. and Craster, H. H. E., <title>Summary catalogue of western manuscripts in the Bodleian Library at Oxford</title>, vol. 2, part I <title>(collections received before 1660 and miscellaneous MSS acquired during the first half of the 17th century), nos. 1–3490</title> (Oxford: Clarendon Press, 1922), no. 2249.</bibl>
                        <bibl>Hudson, A., ‘Lollard book production’, in Griffiths, J. and Pearsall, D. A. (eds), <title>Book production and publishing in Britain 1375–1475</title> (Cambridge: Cambridge University Press, 1989), pp. 125–42, p. 140 n. 29.</bibl>
                        <bibl>Dove, M., <title>The first English Bible: the text and context of the Wycliffite versions</title> (Cambridge: Cambridge University Press, 2007), pp. 59 n. 116, 298.</bibl>
                     </listBibl>
                  </listBibl>
               </additional>
            </msDesc>
         </sourceDesc>
      </fileDesc>
      <revisionDesc>
         <change when="2023-03-24">Add Solopova description.</change>
         <change when="2023-01-20">Description revised to incorporate all the information in the Summary Catalogue (1922)</change>
         <change when="2022-04-04">Add binding information from Summary Catalogue.</change>
         <change when="2017-07-01">First online publication.</change>
         <change when="2017-05-25">
            <persName>James Cummings</persName> Up-converted the markup using <ref target="https://github.com/jamescummings/Bodleian-msDesc-ODD/blob/master/convertTolkien2Bodley.xsl">https://github.com/jamescummings/Bodleian-msDesc-ODD/blob/master/convertTolkien2Bodley.xsl</ref>
         </change>
      </revisionDesc>
   </teiHeader>
   <text>
      <body>
         <p/>
      </body>
   </text>
</TEI><|MERGE_RESOLUTION|>--- conflicted
+++ resolved
@@ -1,11 +1,4 @@
-<<<<<<< HEAD
-<?xml version="1.0" encoding="UTF-8"?>
-<?xml-model href="https://raw.githubusercontent.com/bodleian/consolidated-tei-schema/master/msdesc.rng" type="application/xml" schematypens="http://relaxng.org/ns/structure/1.0"?>
-<?xml-model href="https://raw.githubusercontent.com/bodleian/consolidated-tei-schema/master/msdesc.rng" type="application/xml" schematypens="http://purl.oclc.org/dsdl/schematron"?>
-<TEI xml:id="manuscript_1555" xmlns="http://www.tei-c.org/ns/1.0">
-=======
 <?xml-model href="https://raw.githubusercontent.com/bodleian/consolidated-tei-schema/master/msdesc.rng" type="application/xml" schematypens="http://relaxng.org/ns/structure/1.0"?><?xml-model href="https://raw.githubusercontent.com/bodleian/consolidated-tei-schema/master/msdesc.rng" type="application/xml" schematypens="http://purl.oclc.org/dsdl/schematron"?><TEI xmlns="http://www.tei-c.org/ns/1.0" xml:id="manuscript_1555">
->>>>>>> c8bef394
    <teiHeader>
       <fileDesc>
          <titleStmt>
@@ -45,7 +38,6 @@
                   </altIdentifier>
                </msIdentifier>
                <msContents>
-<<<<<<< HEAD
                   <textLang mainLang="enm" otherLangs="la">Middle English with Latin</textLang>
                   <msItem>
                      <note>Fol. i is a paper flyleaf blank apart from modern notes.</note>
@@ -332,20 +324,6 @@
                   <msItem n="3">
                      <locus>(fols. 236v)</locus>
                      <note>Note signed <q>By me Ryc<ex>ardus</ex> merton chanon</q>, late 15th century (?), denying a charge brought against him: <q>where as hyt was alegyt agaynyst me by the malytyose mynde of marget mukkulton to myltiply wordys as concerninge the bronunge of thomas donsturfyld howse whyc I vtterly deny by fathe and pristehode neuer to speke to hym in the cause nor neuer to haue knolege in cause lyk that hyt sholde be soo</q>. Pen trials, some by the same hand.</note>
-=======
-                  <msItem class="#biblia" n="1" xml:id="MS_Bodl_531-item1">
-                     <locus>(fol. 1)</locus>
-                     <title key="work_13437" type="desc">New Testament (later Wycliffite version)</title>
-                     <rubric>A reule that tellith in whiche placis of the byble ye may fynde the gospels . pistlis &amp; lessons that ben rad in the chirche at masse aftir 
-                        the uss of Salisbury</rubric>
-                     <note>With prologues (fol. 37v)</note>
-                     <note>The order of the books is: Matth., Mark, 'Luyk', John, Rom., 1 and 2 Cor., Gal., 'Effecies', Phil., Col., 1 and 2 Thess., 1 and 2 Tim., Titus, 
-                        Philem., Heb., Acts, James, 1 and 2 Pet., 1, 2 and 3 John, Jude, Rev.</note>
-                     <bibl type="bible">
-                        <title type="desc">Bible, New Testament</title>
-                     </bibl>
-                     <textLang mainLang="enm">Middle English</textLang>
->>>>>>> c8bef394
                   </msItem>
                </msContents>
                <physDesc>
