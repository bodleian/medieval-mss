--- conflicted
+++ resolved
@@ -1,11 +1,4 @@
-<<<<<<< HEAD
-<?xml version="1.0" encoding="UTF-8"?>
-<?xml-model href="https://raw.githubusercontent.com/bodleian/consolidated-tei-schema/master/msdesc.rng" type="application/xml" schematypens="http://relaxng.org/ns/structure/1.0"?>
-<?xml-model href="https://raw.githubusercontent.com/bodleian/consolidated-tei-schema/master/msdesc.rng" type="application/xml" schematypens="http://purl.oclc.org/dsdl/schematron"?>
-<TEI xml:id="manuscript_1757" xmlns="http://www.tei-c.org/ns/1.0">
-=======
 <?xml-model href="https://raw.githubusercontent.com/bodleian/consolidated-tei-schema/master/msdesc.rng" type="application/xml" schematypens="http://relaxng.org/ns/structure/1.0"?><?xml-model href="https://raw.githubusercontent.com/bodleian/consolidated-tei-schema/master/msdesc.rng" type="application/xml" schematypens="http://purl.oclc.org/dsdl/schematron"?><TEI xmlns="http://www.tei-c.org/ns/1.0" xml:id="manuscript_1757">
->>>>>>> c8bef394
    <teiHeader>
       <fileDesc>
          <titleStmt>
@@ -115,7 +108,6 @@
                         </list>
                      </p>
                   </origin>
-<<<<<<< HEAD
                   <provenance>Letters of the alphabet in red in a medieval hand at the top of fol. ii verso.</provenance>
                   <provenance><orgName key="org_253" role="fmo">Franciscan convent in Shrewsbury</orgName> (?) (Ker, N. R., <title>Medieval libraries of Great Britain, a list of surviving books</title>, 2nd edn (London, 1964)): <q>Couintre. conuentus. Fratrum Minorum Salopie…</q>, 15th century <locus>(fol. iii verso)</locus>. The inscription can be compared with inscriptions in two other manuscripts attributed by Ker to the Franciscan convent in Shrewsbury: <q>Iste liber pertinet comunitate <note>[? abbreviated and modified by the original hand]</note> Fratrum Salopie</q> (Oxford, University College MS. 41, fol. 2v) and <q>de communitate fratrum minorum Salopie</q> (Oxford, University College MS. 77, fol. 2r). The two inscriptions are in different hands, both probably of the 15th century, neither of which is the main hand of the manuscript. <q><persName role="sgn">Couintre</persName></q> may be a personal name. See also MS. Rawl. C. 258.</provenance>
                   <provenance><persName role="sgn">Thomas Rydway</persName> (also on fol. 120r), <persName role="sgn">Thomas Hawys</persName>, <persName role="sgn">Wyllyam Welat</persName>, <persName role="sgn">Rycardus Lyne</persName>, <persName role="sgn">Wylyam Justyes</persName>, <persName role="sgn">Wylyam Lyne</persName>, <persName role="sgn">Maryun Leypil</persName>, <persName role="sgn">Aneys Colle</persName>, early 16th century <locus>(fol. ii verso)</locus>.</provenance>
@@ -123,13 +115,6 @@
                      <locus>(fol. iii recto)</locus>.</provenance>
                   <provenance><persName key="person_3566" role="fmo">Thomas Cardiff</persName>, 16th century <locus>(fol. 1r)</locus>, who owned other MSS currently in the Bodleian (Madan, F. and Craster, H. H. E., <title>Summary catalogue of western manuscripts in the Bodleian Library at Oxford</title>, vol. 2, part I <title>(collections received before 1660 and miscellaneous MSS acquired during the first half of the 17th century), nos. 1–3490</title> (Oxford: Clarendon Press, 1922)).</provenance>
                   <acquisition when="1655">Bodleian Library: the MS. first appears in the Bodleian lists about 1655 (Madan, F. and Craster, H. H. E., <title>Summary catalogue of western manuscripts in the Bodleian Library at Oxford</title>, vol. 2, part I <title>(collections received before 1660 and miscellaneous MSS acquired during the first half of the 17th century), nos. 1–3490</title> (Oxford: Clarendon Press, 1922)). Earlier shelfmark: ‘Sup. A. Art. 58’ <locus>(fol. 1r)</locus>; ‘58’ <locus>(fols. ii verso, iii recto, 1r, 120v)</locus>.</acquisition>
-=======
-                  <provenance type="MLGB3_provenance_evidence" source="http://mlgb3.bodleian.ox.ac.uk/mlgb/book/5226">
-                     <orgName role="fmo" key="org_253">Shrewsbury, Shropshire, Franciscan convent</orgName> (?) : 'couintre. conventus. fratrum. minorum Solopie. omnium benefactorum suorum ...' (fol. iii recto), s. xv. (<ref target="http://mlgb3.bodleian.ox.ac.uk/mlgb/book/5226">MLGB3</ref>: evidence from an ex-libris inscription or note of gift to an institution). </provenance>
-                  <provenance type="MLGB3_laterOwners" source="http://mlgb3.bodleian.ox.ac.uk/mlgb/book/5226">'Thome Cardifi' (fol. 1r), ? s. xvi. (<ref target="http://mlgb3.bodleian.ox.ac.uk/mlgb/book/5226">MLGB3</ref>)</provenance>
-                  <provenance type="MLGB3_generalNotes" source="http://mlgb3.bodleian.ox.ac.uk/mlgb/book/5226">The MS. is on parchment, not paper as S.C. says.     Various names on fol. ii verso, noted in S.C. Note Frater Thomas Rydwar. (<ref target="http://mlgb3.bodleian.ox.ac.uk/mlgb/book/5226">MLGB3</ref>)
-                                             </provenance>
->>>>>>> c8bef394
                </history>
                <additional>
                   <adminInfo>
