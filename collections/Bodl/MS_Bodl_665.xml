--- conflicted
+++ resolved
@@ -1,17 +1,9 @@
-<<<<<<< HEAD
-<?xml version="1.0" encoding="UTF-8"?>
-<?xml-model href="https://raw.githubusercontent.com/bodleian/consolidated-tei-schema/master/msdesc.rng" type="application/xml" schematypens="http://relaxng.org/ns/structure/1.0"?>
-<?xml-model href="https://raw.githubusercontent.com/bodleian/consolidated-tei-schema/master/msdesc.rng" type="application/xml" schematypens="http://purl.oclc.org/dsdl/schematron"?>
-<TEI xml:id="manuscript_1661" xmlns="http://www.tei-c.org/ns/1.0">
-=======
 <?xml-model href="https://raw.githubusercontent.com/bodleian/consolidated-tei-schema/master/msdesc.rng" type="application/xml" schematypens="http://relaxng.org/ns/structure/1.0"?><?xml-model href="https://raw.githubusercontent.com/bodleian/consolidated-tei-schema/master/msdesc.rng" type="application/xml" schematypens="http://purl.oclc.org/dsdl/schematron"?><TEI xmlns="http://www.tei-c.org/ns/1.0" xml:id="manuscript_1661">
->>>>>>> c8bef394
    <teiHeader>
       <fileDesc>
          <titleStmt>
             <title>MS. Bodl. 665</title>
             <title type="collection">MSS. Bodl. (Bodley)</title>
-<<<<<<< HEAD
             <respStmt>
                <resp>Description</resp>
                <persName>Elizabeth Solopova</persName>
@@ -19,26 +11,7 @@
             <respStmt>
                <resp>Revision</resp>
                <persName>Andrew Dunning</persName>
-=======
-            
-            <respStmt xml:id="SC">
-               <resp when="1922">Cataloguer</resp>
-               <persName>Falconer Madan</persName>
-               <persName>H. H. E. Craster</persName>
->>>>>>> c8bef394
             </respStmt>
-            
-            <respStmt xml:id="PA">
-               <resp when="1973">Cataloguer</resp>
-               <persName>Otto Pächt</persName>
-               <persName>J. J. G. Alexander</persName>
-            </respStmt>
-            
-            <respStmt xml:id="SJB">
-               <resp when="2023">Encoding</resp>
-               <persName>Stewart Brookes</persName>
-            </respStmt>
-            
          </titleStmt>
          <publicationStmt>
             <publisher>
@@ -65,7 +38,6 @@
                   </altIdentifier>
                </msIdentifier>
                <msContents>
-<<<<<<< HEAD
                   <textLang mainLang="enm" otherLangs="la">Middle English with Latin</textLang>
                   <msItem>
                      <note>Fols. i–iv are flyleaves, mostly blank.</note>
@@ -353,24 +325,12 @@
                         <locus>(fol. 230v)</locus>. In a passage that follows the part of one of the voices is underlining in red.</note>
                      <finalRubric>Here enden þe lessouns and pistlis of al þe ȝeer</finalRubric>
                      <note>Running titles in black with red or blue paraphs on fols. 227r–236r, containing the names of liturgical seasons, e.g., <q>Advent</q>, <q>Cristmasse</q>, <q>ffirste woke of lente</q>. Added material within the text is underlined in red; no marginal glosses. Fols. 226v–228v are ruled but originally blank.</note>
-=======
-                  
-                  <msItem class="#biblia" n="1" xml:id="MS_Bodl_665-item1">
-                     <title key="work_13437" type="desc">New Testament (later Wycliffite version)</title>
-                     <note>Preceded by a table of Sarum lessons, epistles, and gospels, and followed (fol. 226v) by
-                        the lessons and epistles from the Old Testament</note>
-                     <textLang mainLang="enm">Middle English</textLang>
-                     <bibl type="bible">
-                        <title type="desc">Bible, New Testament</title>
-                     </bibl>
->>>>>>> c8bef394
                   </msItem>
                   
                </msContents>
                <physDesc>
                   <objectDesc form="codex">
                      <supportDesc material="perg">
-<<<<<<< HEAD
                         <support>parchment, paper flyleaves</support>
                         <extent>169 leaves, <foreign>c.</foreign><dimensions type="leaf" unit="mm">
                               <height>176</height>
@@ -401,36 +361,6 @@
                   <bindingDesc>
                      <binding notAfter="1600" notBefore="1500">
                         <p>Black silk and leather on wood boards, badly worn, English (?), 16th century. Sown on five cords, five raised bands on spine. Recesses in/at the edge of the upper board, the clasps now missing, with holes from their attaching pins near the centre of the lower board. Silver clasps with ‘IHS’ and ‘MR’, described by Forshall and Madden in 1850, are reported lost already in the Madan, F. and Craster, H. H. E., <title>Summary catalogue of western manuscripts in the Bodleian Library at Oxford</title>, vol. 2, part I <title>(collections received before 1660 and miscellaneous MSS acquired during the first half of the 17th century), nos. 1–3490</title> (Oxford: Clarendon Press, 1922), in 1922. ‘665’ written in white paint on spine. Paper pastedowns and flyleaves. Edges of textblock dyed red.</p>
-=======
-                        <support>parchment</support>
-                
-                        <extent>
-                           iv + 269 leaves
-                           <dimensions unit="in" type="binding">
-                              <height>7.125</height>
-                              <width>5.25</width>
-                           </dimensions>
-                        </extent>
-
-                     </supportDesc>
-                     
-                     <layoutDesc>
-                        <layout columns="2">2 cols</layout>
-                     </layoutDesc>
-                     
-                  </objectDesc>
-                  
-                  <decoDesc resp="#PA">
-                     <summary><ref target="https://catalog.hathitrust.org/Record/000468709">Pächt and Alexander</ref> iii. 824, Pl. LXXX
-                     </summary>                     
-                     <decoNote type="border"><ref target="https://digital.bodleian.ox.ac.uk/objects/68924a20-9ef8-4e07-b497-8f51d0ce2ff2/surfaces/6889a706-4ea1-4ac1-8db3-7390e7f736e9/">Fine borders</ref></decoNote>
-                     <decoNote type="decInit">Fine initials</decoNote>
-                  </decoDesc>
-                  <bindingDesc>
-                     <binding notBefore="1500" notAfter="1600">
-                        <p>Black silk on boards, much worn (16th century English work ?). The silver clasps with 'I H S' and 'MR', mentioned in
-                           1850, are lost</p>
->>>>>>> c8bef394
                      </binding>
                   </bindingDesc>
                </physDesc>
@@ -447,23 +377,13 @@
                         </list>
                      </p>
                   </origin>
-<<<<<<< HEAD
                   <provenance>Sixteenth-century owner who added notes in the margins in English and calendar dates to the sanctoral of the table of lections.</provenance>
                   <acquisition when="1602">Bodleian Library: presented through Thomas Bodley with MS. Bodl. 959 by <persName key="person_3527" role="dnr">Springham</persName> in 1602 (Madan, F. and Craster, H. H. E., <title>Summary catalogue of western manuscripts in the Bodleian Library at Oxford</title>, vol. 2, part I <title>(collections received before 1660 and miscellaneous MSS acquired during the first half of the 17th century), nos. 1–3490</title> (Oxford: Clarendon Press, 1922) I; Wheeler (1926)). Richard Springham, Magdalen College (?), Foster, J., <title>Alumni Oxonienses: the members of the University of Oxford, 1500–1714</title>, 4 vols (London: Joseph Foster; Oxford: Parker and Co., 1891–92), p. 1401. Earlier shelfmarks: ‘B – 50’ on fol. ii recto; Arch. B. 9.</acquisition>
-=======
-                  <acquisition when="1602">Presented with <ref target="https://medieval.bodleian.ox.ac.uk/catalog/manuscript_1904">MS. Bodl. 959</ref> by <persName role="dnr" key="person_3527">-- [Richard (?)] Springham</persName> in 1602</acquisition>
->>>>>>> c8bef394
                </history>
                <additional>
                   <adminInfo>
                      <recordHist>
-<<<<<<< HEAD
                         <source>Elizabeth Solopova, <title><ref target="https://jstor.org/stable/j.ctt1gn6cmr">Manuscripts of the Wycliffite Bible in the Bodleian and Oxford College Libraries</ref></title>, Exeter Medieval Texts and Studies (Liverpool: Liverpool University Press, 2016), no. 7. Previously described: <listBibl>
-=======
-                        <source>
-                           Description adapted (August 2023) by Stewart J. Brookes from the Summary Catalogue (1922)
-                           <listBibl>                              
->>>>>>> c8bef394
                               <bibl facs="aap0585.gif" type="SC">Summary Catalogue, vol. 2, part 1, p. 564</bibl>
                            </listBibl>
                         </source>
@@ -495,11 +415,7 @@
          </sourceDesc>
       </fileDesc>
       <revisionDesc>
-<<<<<<< HEAD
          <change when="2023-03-24">Add Solopova description.</change>
-=======
-         <change when="2023-08-07">Description revised to incorporate all the information in the Summary Catalogue (1922)</change>
->>>>>>> c8bef394
          <change when="2022-04-04">Add binding information from Summary Catalogue.</change>
          <change when="2017-07-01">First online publication.</change>
          <change when="2017-05-25">
