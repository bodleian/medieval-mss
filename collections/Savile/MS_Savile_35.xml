--- conflicted
+++ resolved
@@ -4,23 +4,11 @@
          <titleStmt>
             <title>MS. Savile 35</title>
             <title type="collection">MSS. Savile</title>
-<<<<<<< HEAD
-=======
-           
->>>>>>> a869480b
             <respStmt xml:id="SC">
                <resp when="1937">Cataloguer</resp>
                <persName>Falconer Madan</persName>
                <persName>N. Denholm-Young</persName>
-<<<<<<< HEAD
             </respStmt>
-            <respStmt xml:id="SJB">
-               <resp when="2023">Encoding</resp>
-               <persName>Stewart Brookes</persName>
-=======
->>>>>>> a869480b
-            </respStmt>
-            
             <respStmt xml:id="SJB">
                <resp when="2023">Encoding</resp>
                <persName>Stewart Brookes</persName>
@@ -55,11 +43,7 @@
                   
                   <msItem class="#astrologia_astronomia" n="1" xml:id="MS_Savile_35-item1">
                      <locus>(fol. 4)</locus>
-<<<<<<< HEAD
                      <title key="work_10377" type="desc">Astronomical calendar, made for use in 1521 at Oxford, apparently based on that made in 1263 by <persName key="person_120688673" role="aut">Roger Bacon</persName>.</title>
-=======
-                     <title key="work_10377" type="desc">Astronomical calendar, apparently based on that made in 1263 by <persName key="person_120688673" role="aut"> Roger Bacon </persName>.</title>
->>>>>>> a869480b
                      <note>Preceded by a table for the conversion of degrees into minutes and hours (fol. 1v), and an explanation (fol. 2)</note>
                      <note>Followed by multiplication tables (fol. 17v) and then tables of the equation of days and nights verified for 1456 (fol. 27v)</note>
                      <textLang mainLang="la">Latin</textLang>
@@ -70,10 +54,6 @@
                   <objectDesc form="codex">
                      <supportDesc material="perg">
                         <support>parchment</support>
-<<<<<<< HEAD
-=======
-                  
->>>>>>> a869480b
                         <extent>
                            30 leaves
                            <dimensions unit="in" type="binding">
@@ -81,10 +61,6 @@
                               <width>4.9</width>
                            </dimensions>
                         </extent>
-<<<<<<< HEAD
-=======
-                        
->>>>>>> a869480b
                      </supportDesc>
                      
                   </objectDesc>
@@ -103,17 +79,15 @@
                         <!--ORIGINAL: English, Oxford-->
                      </origPlace>
                   </origin>
+                  <provenance><persName role="fmo" key="person_100218411">Henry Savile (d. 1622)</persName></provenance>
+                  <acquisition when="1620">Given by him in 1620</acquisition>
                </history>
                <additional>
                   <adminInfo>
                      <recordHist>
-<<<<<<< HEAD
-                        <source> Description adapted (December 2023) by Stewart J. Brookes from the Summary Catalogue (1937) <listBibl>
-=======
                         <source>
                            Description adapted (December 2023) by Stewart J. Brookes from the Summary Catalogue (1937)
                            <listBibl>
->>>>>>> a869480b
                               <bibl facs="aaq0468.gif" type="SC">Summary Catalogue, Vol. 2 Part 2, p. 1109</bibl>
                            </listBibl>
                         </source>
