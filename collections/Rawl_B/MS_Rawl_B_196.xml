--- conflicted
+++ resolved
@@ -89,7 +89,6 @@
                   <objectDesc form="codex">
                      <supportDesc material="chart">
                         <support>paper</support>
-<<<<<<< HEAD
                         <extent>
                            <seg type="leaf">
                               <measure type="laterEndleaf" quantity="8">viii</measure> + <measure type="leaf" quantity="110">110</measure> + <measure type="laterEndleaf" quantity="8">viii</measure> paper leaves.
@@ -99,9 +98,6 @@
                               <width>205</width>
                            </dimensions>
                         </extent>
-=======
-                        <extent><seg type="leaf"><measure type="leaf" quantity="110">110</measure> leaves</seg></extent>
->>>>>>> bf44e1cd
                      </supportDesc>
                      <layoutDesc>
                         <layout columns="1" writtenLines="38 51">
@@ -160,10 +156,7 @@
          </sourceDesc>
       </fileDesc>
       <revisionDesc>
-<<<<<<< HEAD
          <change when="2025-05-16">Additional data collected by <persName>Charis Patterson</persName> and <persName>Skye-Jane Ingram</persName> as part of the <name type="event">'Big Data' and Medieval Manuscripts</name> workshop held at the <placeName>Bodleian Libraries, Oxford</placeName> on <date when="2025-05-15">15th May 2025</date>. Data encoded in TEI-XML by <name>Sebastian Dows-Miller</name> on <date when="2025-05-16">16th May 2025</date>.</change>
-         <change when="2019-10-31" xml:id="MMM"><persName>Toby Burrows/Mapping Manuscript Migrations</persName>Provenance and acquisition information added using <ref target="https://github.com/mapping-manuscript-migrations/oxford-tei-updates/blob/master/update_oxford_prov.rb">https://github.com/mapping-manuscript-migrations/oxford-tei-updates/blob/master/update_oxford_prov.rb</ref> in collaboration with the <ref target="http://mappingmanuscriptmigrations.org/">Mapping Manuscript Migrations</ref> project.</change>
-=======
          <change when="2025-05">Incorporate all information from printed catalogue.</change>
          <change when="2019-10-31" xml:id="MMM"><persName>Toby Burrows/Mapping Manuscript
                Migrations</persName>Provenance and acquisition information added using <ref
@@ -171,7 +164,6 @@
                >https://github.com/mapping-manuscript-migrations/oxford-tei-updates/blob/master/update_oxford_prov.rb</ref>
             in collaboration with the <ref target="http://mappingmanuscriptmigrations.org/">Mapping
                Manuscript Migrations</ref> project.</change>
->>>>>>> bf44e1cd
          <change when="2017-07-01">First online publication.</change>
          <change when="2017-05-25"><persName>James Cummings</persName> Up-converted the markup using
                <ref
