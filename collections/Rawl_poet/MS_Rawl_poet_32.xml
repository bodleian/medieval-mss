--- conflicted
+++ resolved
@@ -38,29 +38,20 @@
                </msIdentifier>
                <head>Fifteenth-century anthology made up of composite parts, comprising poems on good manners and religious devotion, the Brut chronicle, and the Libelle of English Policy</head>
                <physDesc>
-<<<<<<< HEAD
+
                   <p n="composite">Composite: in five parts, A || B || C || D || E , produced seperately and bound in the fifteenth century </p>
                   <objectDesc form="codex">
-                     <supportDesc material="mixed">
+                     <supportDesc>
                         <extent>ii (modern endleaves, paper, with two unfoliated notes) + 1-2 (fifteenth-century endleaves, parchment) + 3-205 + i (modern endleaf, paper, foliated 206) <dimensions type="leaf" unit="mm">
-=======
-                  <p n="composite">Composite: in six parts, A || B || C || D || E || F, produced seperately and bound in the fifteenth century </p>
-                  <objectDesc form="codex">
-                     <supportDesc material="mixed">
-                        <support>Parchment and paper.</support>
-                        <extent>ii (modern endleaves, paper) + 1-2 (fifteenth-century endleaves, parchment) + 3-205 + i (modern endleaf, paper, foliated 206) <dimensions type="leaf" unit="mm">
->>>>>>> 9b9dda6d
+
                            <height>280</height>
                            <width>195</width>
                         </dimensions>
                         </extent>
-<<<<<<< HEAD
+
                         <foliation>Uniform modern pencil</foliation>
                         <collation>1<hi rend="superscript">2</hi> (fols. 1r-2v), 2<hi rend="superscript">8</hi> (fols. 3r-10v), 3<hi rend="superscript">8</hi> (fols. 11r-18v), 4<hi rend="superscript">12-1</hi> (fols. 19r-29v, seventh folio excised), 5<hi rend="superscript">8</hi> (fols. 30r-37v), 6<hi rend="superscript">8</hi> (fols. 30r-45v), 7<hi rend="superscript">8</hi> (fols. 46r-53v), 8<hi rend="superscript">20-1</hi> (fols. 54r-72v, second folio excised), 9<hi rend="superscript">20</hi> (fols. 73r-92v), 10<hi rend="superscript">20</hi> (fols. 93r-112v), 11<hi rend="superscript">18+3</hi> (fols. 113r-133v, first, second, and third folios added), 12<hi rend="superscript">18-1</hi> (fols. 134r-150v, eighteenth folio excised), 13<hi rend="superscript">20-2</hi> (fols. 151r-168v, nineteenth and twentieth folios excised), 14<hi rend="superscript">26-1</hi> (fols. 169r-193v, twenty-third folio excised), 15<hi rend="superscript">8</hi> (fols. 194r-201v), 16<hi rend="superscript">4</hi> (fols. 202r-205v). Many leaf signatures still visible.</collation>
-=======
-                        <foliation>Uniform modern pencil. Many leaf signatures still visible. </foliation>
-                        <collation>1<hi rend="superscript">2</hi> (fols. 1r-2v), 2<hi rend="superscript">8</hi> (fols. 3r-10v), 3<hi rend="superscript">8</hi> (fols. 11r-18v), 4<hi rend="superscript">12-1</hi> (fols. 19r-29v, seventh folio excised), 5<hi rend="superscript">8</hi> (fols. 30r-37v), 6<hi rend="superscript">8</hi> (fols. 30r-45v), 7<hi rend="superscript">8+1</hi> (fols. 46r-53v, first folio added), 8<hi rend="superscript">18+1</hi> (fols. 54r-72v, nineteenth folio added), 9<hi rend="superscript">20</hi> (fols. 73r-92v), 10<hi rend="superscript">20</hi> (fols. 93r-112v), 11<hi rend="superscript">24-4</hi> (fols. 113r-133v, twenty-first, -second, -third, and -fourth excised), 12<hi rend="superscript">18-1</hi> (fols. 134r-150v, eighteenth folio excised), 13<hi rend="superscript">20-2</hi> (fols. 151r-168v, nineteenth and twentieth folios excised), 14<hi rend="superscript">26-1</hi> (fols. 169r-193v, twenty-third folio excised), 15<hi rend="superscript">8</hi> (fols. 194r-201v), 16<hi rend="superscript">4</hi> (fols. 202r-205v).</collation>
->>>>>>> 9b9dda6d
+
                         <condition>Extensive wormholes throughout, especially on flyleaves and corners of pages.</condition>
                      </supportDesc>
                   </objectDesc>
@@ -79,15 +70,11 @@
                   </origin>
                   <provenance>Fol. 2r contains a table of contents in a near-contemporary hand, suggesting that although the composite parts were produced seperately they were bound into one volume soon after in the fifteenth century.</provenance>
                   <provenance>Fol. 205r bears the ownership mark <q> Rychard Turnowre</q> in a c. 1500 hand.</provenance>
-<<<<<<< HEAD
+
                   <provenance notAfter="1744">The manuscript was owned by Thomas Thynne, Viscount Weymouth (1640–1714) - see <q>Classis IX</q> Catalogue, Longleat House Archives, 1st Viscount Weymouth, 240, 01/01/1702. The shelfmark <q>IX. D. 69</q> on fol. 2r is in the hand of George Harbin (1665-1744), Thomas Thynne's librarian, who shelfmarked many other manuscripts in the collection at Longleat. Harbin was a librarian from 1699, and died in 1744. Thynne likely inherited the manuscript from Sir John Thynne (1555-1604), who built Longleat. Harris (p.235-6) notes that Sir John Thynne's inscriptions appear in other manuscripts owned by Thomas Thynne.</provenance>
                   <provenance notAfter="1755" notBefore="1690" resp="#MMM">It was then owned by <persName key="person_47563478" role="fmo">Richard Rawlinson (1690–1755). </persName></provenance>
                   <provenance>From this period, there is a letter on fol. 1r by E. U[mfreville] (1702?-86), who annotated many of Rawlinson's manuscripts, dated 25 March 1750 containing information about the contents of the manuscript.</provenance>
-=======
-                  <provenance notAfter="1744">The manuscript was likely owned by Thomas Thynne, Viscount Weymouth (1640–1714), from the shelfmark <q>IX. D. 69</q> on fol. 2r which is in the hand of George Harbin (1665-1744), his librarian who shelfmarked many other manuscripts in Thynne's collection at Longleat. Harbin was a librarian from 1699, and died in 1744. </provenance>
-                  <provenance notAfter="1755" notBefore="1690" resp="#MMM">It was then owned by <persName key="person_47563478" role="fmo">Richard Rawlinson (1690–1755). </persName></provenance>
-                  <provenance>From this period, there is an inscription on fol. 1r by E. U[mfreville] (1702?-86), who annotated many of Rawlinson's manuscripts, dated 25 March 1750 containing information about the contents of the manuscript.</provenance>
->>>>>>> 9b9dda6d
+
                   <acquisition resp="#MMM" when="1755">Bequeathed to the Bodleian in 1755 by Richard Rawlinson on his death.</acquisition>
                </history>
                
@@ -112,12 +99,10 @@
                         <listBibl type="WRAPPER">
                            <listBibl type="PRINT">
                               <head>Printed descriptions:</head>
-<<<<<<< HEAD
+
                               <bibl>Kate Harris, <q>An Augustan Episode in the History of the Collection of Medieval Manuscripts at Longleat House</q>,<title>English Medieval Book</title>, ed. A.S.G. Edwards, et al. (British Library, 2000), 233-247</bibl>
                               <bibl><q>Classis IX</q>, Longleat House archives, 1st Viscount Weymouth, 240, 01/01/1702</bibl>
-=======
-                              <bibl>Kate Harris, <q>An Augustan Episode in the History of the Collection of Medieval Manuscripts at Longleat House</q>,<title>English Medieval Book</title>, ed. A.S.G. Edwards, et al. (British Library, 2000), 233-247.</bibl>
->>>>>>> 9b9dda6d
+
                   </listBibl>
                         </listBibl>
                   </listBibl>
@@ -132,26 +117,22 @@
                   <msContents>
                      <textLang mainLang="en">Middle English</textLang>
                      <msItem>
-<<<<<<< HEAD
+
                         <locus>fol. 1r</locus>
                         <note>Formerly pastedown.</note>
                      </msItem>
                      <msItem>
-=======
->>>>>>> 9b9dda6d
+
                         <locus>fol. 1v</locus>
                         <title>Prose note on the geography of the British Isles</title>
                         <note>Fifteenth-century hand.</note>
                      </msItem>
                      <msItem>
                         <locus>fol. 1v</locus>
-<<<<<<< HEAD
+
                         <incipit>Ther ben<ex>n</ex>e yn yngelande xxxv sch<ex>e</ex>rys þ[ ] <lb/> And v m<ex>ll</ex> &amp; xj p<ex>ar</ex>ich cherches</incipit>
                         <explicit>þ<ex>t</ex> ys CCC xxij li <lb/> vjs viij d</explicit>
-=======
-                        <incipit>Ther ben<ex>n</ex>e yn yngeland xxxi [?]*** þ[ ] <lb/> And lo<ex>?***</ex> all ...</incipit>
-                        <explicit>***</explicit>
->>>>>>> 9b9dda6d
+
                      </msItem>
                      <msItem>
                         <locus>fol. 1v</locus>
@@ -159,28 +140,24 @@
                         <incipit>Whanne faith faileth <damage><gap></gap></damage> saw<damage><gap></gap></damage> <lb/> And willes of lordis b<ex>e</ex> <damage><gap></gap></damage>ld</incipit>
                         <explicit>Thanne shall þis lond Albio[n] <lb/> Be brought <damage><gap></gap></damage>o confucion</explicit>
                         <bibl>DIMEV 6299</bibl>
-<<<<<<< HEAD
+
                         <note>Attributed to Chaucer, for instance by Caxton, 1477[?].</note>
-=======
-                        <note>Attributed to Chaucer.</note>
->>>>>>> 9b9dda6d
+
                      </msItem>
                      <msItem>
                         <locus>fol. 1v</locus>
                         <title>Be cleanly clad</title>
                         <incipit>Be clenly clad <damage><gap></gap></damage>hym of <damage><gap></gap></damage> <lb/> Pass<hi rend="superscript">e</hi> nat thi <damage><gap></gap></damage>dis kepe thi <damage><gap></gap></damage> </incipit>
-<<<<<<< HEAD
+
                         <explicit>Wherfore pursue peas in all thi life <lb/> Loue thi neighboures &amp; gete þ<hi rend="superscript">e</hi> a good name</explicit>
-=======
-                        <explicit>Wherfore pursue peas in all thi life <lb/> Loue thi neighbours &amp; gate þ<hi rend="superscript">e</hi> a good name</explicit>
->>>>>>> 9b9dda6d
+
                         <bibl>DIMEV 754</bibl>
                         <note>This is the only recorded source of this poem.</note>
                      </msItem>
                      <msItem>
                         <locus>fol. 1v</locus>
                         <title>The Abuses of the Age</title>
-<<<<<<< HEAD
+
                         <incipit>A yong man a rewler recheles <lb/> A olde man<ex>ne</ex> a lechowr loueles</incipit>
                         <explicit>A womman a rebawde shameles <lb/> Thes v shall neuer thrif blameles</explicit>
                         <bibl>DIMEV 2994</bibl>
@@ -193,12 +170,7 @@
                         <locus>fol. 2v</locus>
                         <note>Blank except for pen trials.</note>
                      </msItem>
-=======
-                        <incipit>A yong man a rewler recheles <lb/> A olde man<ex>ne</ex> a lechowr loules</incipit>
-                        <explicit>A womman a rebawde shamles <lb/> This v shall neuer thrif blameles</explicit>
-                        <bibl>DIMEV 2994</bibl>
-                  </msItem>
->>>>>>> 9b9dda6d
+
                   </msContents>
                </msPart>     
                
@@ -211,7 +183,7 @@
                   <msContents>
                      <textLang mainLang="en">Middle English</textLang>
                      <msItem n="1" xml:id="MS_Rawl_poet_32-part1-item1">
-<<<<<<< HEAD
+
                         <locus>fols. 3r-29v</locus>
                         <author key="person_39764993">Benedict Burgh</author>
                         <title key="work_988">Cato Major</title>
@@ -221,17 +193,7 @@
                         <finalRubric>Explicit hic Cato dans castigami<ex>n</ex>a nato <lb/> Isto Cato orat<ex>or</ex> vnus vij prudencium Rome <lb/> Cato et Plato et <abbr>cetera</abbr> <lb/> Detur pro penna scriptori pulcra pu</finalRubric>
                         <textLang mainLang="en" otherLangs="lat">English text, Latin rubrics</textLang>
                         <note>Outer half of fol. 2r excised. Written below the explicit on fol. 29v are <q>G. E.</q> and <q>J. Tþ</q>.</note>
-=======
-                        <locus>fols. 2r-29v</locus>
-                        <author key="person_39764993">Benedict Burgh</author>
-                        <title key="work_988">Cato Major</title>
-                        <rubric>S I deus est animus no<damage></damage> <lb/> hic tibi precipue s<damage></damage></rubric>
-                        <incipit>ffor why that god is inwardly the wit<damage></damage> <lb/> Of man and yeueth hym vnderstond <damage></damage></incipit>
-                        <explicit>Bi too &amp; too my metre for to knyt <lb/> Nat causith me but simplenesse of wit</explicit>
-                        <finalRubric>Explicit hic Cato dans castigami<ex>n</ex>a nato <lb/> Isto Cato orat<ex>or</ex> vnus vij prudencium Rome <lb/> Cato et Plato et <abbr>cetera</abbr> <lb/> Detur pro penna scriptori pulcra pii</finalRubric>
-                        <textLang mainLang="en" otherLangs="lat">English and Latin</textLang>
-                        <note>Written below the explicit on fol. 29v are <q>G. E.</q> and <q>J. Th</q>.</note>
->>>>>>> 9b9dda6d
+
                         <bibl>DIMEV 1418</bibl>
                      </msItem>
                      
@@ -241,11 +203,9 @@
                         <title key="work_6595">Stans puer ad mensam</title>
                         <incipit>M I dere child first thi sylue enabill <lb/> With alle hyn hert to vertuous disciplyne</incipit>
                         <explicit>Yf ougth be amys in word sillable or dede <lb/> Put al defaute apon<ex>e</ex> Iohn Lidgate</explicit>
-<<<<<<< HEAD
+
                         <finalRubric>Explicit</finalRubric>
-=======
-                        <finalRubric>Explicit S. J.</finalRubric>
->>>>>>> 9b9dda6d
+
                         <bibl>DIMEV 3588</bibl>
                      </msItem>
                      
@@ -256,7 +216,7 @@
                         <incipit>[A] pon a crosse naylid I was for the <lb/> Suffred deth to pay thi raunson</incipit>
                         <explicit>Now for thi modrys meke meditation <lb/> At this request be to vs merciable</explicit>
                         <bibl>DIMEV 6132</bibl>
-<<<<<<< HEAD
+
                      </msItem>
                      
                      <msItem n="4" xml:id="MS_Rawl_poet_32-part1-item4">
@@ -273,24 +233,7 @@
                         <title>The xxx virtues of the mass</title>
                         <incipit>xxx vertewis schal haue he <lb/> what wolle the masse hire or se</incipit>
                         <explicit>And louyth the masse with alle yo<ex>ur</ex> mynde <lb/> And god wolle sende you a gode ende</explicit>
-=======
-                     </msItem>
-                     
-                     <msItem n="4" xml:id="MS_Rawl_poet_32-part1-item4">
-                        <locus>fols. 32v-35r</locus>
-                        <title>Erthe upon Erthe</title>
-                        <incipit>Whanne life is most louyd <lb/> And deth is most hatid</incipit>
-                        <explicit>So that erthe for the erthe <lb/> Stye vp to thi holy hille</explicit>
-                        <finalRubric>Amen S. J.</finalRubric>
-                        <bibl>DIMEV 6369</bibl>
-                     </msItem>
-                     
-                     <msItem n="5" xml:id="MS_Rawl_poet_32-part1-item5">
-                        <locus>fols. 35v-37v</locus>
-                        <title>The xxx virtues of the mass</title>
-                        <incipit>xxx vertewis schal haue he <lb/> that wolle the masse hire or se</incipit>
-                        <explicit>And louyth the masse with alle yo<hi rend="superscript">u</hi><ex>re</ex> mynde <lb/> And god wolle sende you a gode ende</explicit>
->>>>>>> 9b9dda6d
+
                         <bibl>DIMEV 5651</bibl>
                      </msItem>
                   </msContents>
@@ -300,11 +243,9 @@
                            <support>Paper. <watermark> One watermark throughout, not fully visible due to position.</watermark></support>
                         </supportDesc>
                         <layoutDesc>
-<<<<<<< HEAD
+
                            <layout columns="1" ruledLines="23 28">Frame ruled in graphite, in 23-28 long lines. Ruled space 175x155.</layout>
-=======
-                           <layout columns="1" ruledLines="23 28">Frame ruled in drypoint and graphite, in 23-28 long lines.</layout>
->>>>>>> 9b9dda6d
+
                         </layoutDesc>
                      </objectDesc>
                      <handDesc hands="1">
@@ -352,11 +293,9 @@
                            <support>Parchment.</support>
                         </supportDesc>
                         <layoutDesc>
-<<<<<<< HEAD
+
                            <layout columns="1" ruledLines="28 32">No ruling. 28-32 long lines per page. Ruled space 190x115.</layout>
-=======
-                           <layout columns="1" ruledLines="28 32">No ruling. 28-32 long lines per page.</layout>
->>>>>>> 9b9dda6d
+
                         </layoutDesc>
                      </objectDesc>
                      <handDesc hands="1">
@@ -392,11 +331,9 @@
                      <msItem class="#proverbia" n="2" xml:id="MS_Rawl_poet_32-part3-item2">
                         <locus>(fols. 54v-55r)</locus>
                         <title key="work_14061">Proverbs</title>
-<<<<<<< HEAD
+
                         <rubric>This ffolowyng ben the P<ex>ro</ex>u<ex>er</ex>bis of Wysdom</rubric>
-=======
-                        <rubric>This ffolowyng ben the Pr<ex>ouer</ex>bis of Wysdom</rubric>
->>>>>>> 9b9dda6d
+
                         <incipit>[T]he wyse ma<ex>n</ex> sayd to his sonnes <lb/> Thynke on the p<ex>ro</ex>u<ex>er</ex>bis, þ<ex>a</ex><hi rend="superscript">t</hi> aft<ex>er</ex> comys</incipit>
                         <explicit>God that syttyþ<hi rend="superscript">e</hi> In Trynyte <lb/> On vs al haue m<ex>er</ex>cy &amp; pyte</explicit>
                         <bibl>DIMEV 5530</bibl>
@@ -405,7 +342,7 @@
                      <msItem class="#proverbia" n="3" xml:id="MS_Rawl_poet_32-part3-item3">
                         <locus>(fol. 55r)</locus>
                         <title>The ten commandments</title>
-<<<<<<< HEAD
+
                         <rubric>This folowyng be<ex>n</ex> the x comandmente<ex>s</ex></rubric>
                         <incipit>All false goddis þ<hi rend="superscript">u</hi> shalt forsak <lb/> His name nott yn Idell take</incipit>
                         <explicit>Couete þ<ex>o</ex>u no ma<ex>n</ex> is wyff <lb/> Nor<ex>e</ex> no þy<ex>n</ex>g þ<ex>a</ex>t to hy<ex>m</ex> lyeþ<ex>e</ex></explicit>
@@ -423,25 +360,7 @@
                         <note>Untitled in the manuscript and written under the same heading as the previous text.</note>
                      </msItem>
                      
-=======
-                        <rubric>This folowyng be<ex>n</ex> the x comawdmente<ex>s</ex></rubric>
-                        <incipit>All false goddis thou shalt forsak <lb/> His name nott yn Idell take</incipit>
-                        <explicit>Couete þ<ex>o</ex>u no ma<ex>n</ex> is wyff <lb/> Nor<ex>e</ex> no þy<ex>n</ex>g þ<ex>a</ex>t to hy<ex>m</ex> lyeþ<ex>e</ex></explicit>
-                        <bibl>DIMEV 323</bibl>
-                        <note>This is the only recorded witness of this poem.</note>
-                     </msItem>
-                     
-                     <msItem class="#proverbia" n="4" xml:id="MS_Rawl_poet_32-part3-item4">
-                        <locus>(fol. 55r)</locus>
-                        <title>Who of plenty will take no heed</title>
-                        <incipit>Myspend we nott fyve and fle we seven <lb/> Kepe we wel x &amp; com to heve<ex>n</ex></incipit>
-                        <explicit>Whe<ex>n</ex> ma<ex>n</ex> hath what wyll is <lb/> Then shewyth he whatt he is</explicit>
-                        <finalRubric>Expliciunt vulgaria <lb/>  prudentum</finalRubric>
-                        <bibl>DIMEV 6554</bibl>
-                        <note>Untitled in the manuscript and written under the same heading as the previous text.</note>
-                     </msItem>
-                     
->>>>>>> 9b9dda6d
+
                      <msItem class="#historica" n="5" xml:id="MS_Rawl_poet_32-part3-item5">
                         <locus>(fols. 55v-56v)</locus>
                         <title key="work_10927" type="desc">Table of the kings described in the Chronicle of <placeName key="place_7002445">England</placeName> (Brut Chronicle) to 1461</title>
@@ -457,14 +376,11 @@
                         <rubric>[H] Ere begynneth a boke which <lb/> is called Brute the cronacle of <lb/> England</rubric>
                         <incipit>[T]his boke treteth techeth and telleth of <lb/> kyngis and of pryncipall lordis that ...</incipit>
                         <explicit>lyfe we may come to the euerlastyng lyfe in the blisse of heuen Amen</explicit>
-<<<<<<< HEAD
+
                         <note>Prose. From <title>Brut</title> to Edward IV's accession, A.D. 1461, interrupted at AD 1066 (fols. 115v-116r).</note>
                         <note>The text opens with an elaborate decorated initial T on fol. 57r containing 3 banderoles which read <q>me gra<ex>tia</ex> <lb/> plena <lb/> d<ex>omin</ex>us tec<ex>um</ex></q></note>
                         <bibl>Lister M. Matheson, <title>The Prose Brut: The Development of a Middle English Chronicle</title>, Medieval &amp; Renaissance Texts &amp; Studies (1998).</bibl>
-=======
-                        <note>Prose. From <title>Brut</title> to Edward IV's accession, A.D. 1461 with a break at AD 1066.</note>
-                        <note>The text opens with an elaborate decorated initial T on fol. 57r containing 3 banderoles which read <q>me gra<ex>tia</ex> <lb/> plena <lb/> d<ex>omin</ex>us tec<ex>um</ex></q></note>
->>>>>>> 9b9dda6d
+
                      </msItem>
                      
                      <msItem n="7" xml:id="MS_Rawl_poet_32-part3-item7">
@@ -476,26 +392,19 @@
                   <physDesc>
                      <objectDesc form="codex">
                         <supportDesc material="chart">
-<<<<<<< HEAD
+
                            <support>Paper. <note>Contemporary foliation i-iiii<hi rend="superscript">xx</hi>xiiij (fols. 57-150)</note> <watermark>Four watermarks: 'Chien' (Briquet, 3626), 'Licorne' (Briquet, 10211), ‘Anneau’ (Briquet, 689), similar to 'Armoires sans pieces' (Briquet, 841).</watermark></support>
                         </supportDesc>
                         <layoutDesc>
                            <layout columns="2" ruledLines="32 42">Fols. 54v-56v in two columns, unruled, with 32-42 long lines. Written space c. 210x140.</layout>
-=======
-                           <support>Paper. <watermark>Four watermarks: 'Chien' (Briquet, 3626), 'Licorne' (Briquet, 10211), ‘Anneau’ (Briquet, 689), similar to 'Armoires sans pieces' (Briquet, 841).</watermark></support>
-                        </supportDesc>
-                        <layoutDesc>
-                           <layout columns="2" ruledLines="32 42">Fols. 54v-56v in two columns, unruled, with 32-42 long lines.</layout>
->>>>>>> 9b9dda6d
+
                            <layout columns="1" ruledLines="33 39">Fols. 57r-168r in one column, unruled, with 33-39 long lines.</layout>
                         </layoutDesc>
                      </objectDesc>
                      <handDesc hands="3">
-<<<<<<< HEAD
+
                         <handNote script="cursiva">Four scribes, all writing in a Secretary script (fols. 54-56v, 57r-68v, 68v-115v, 116r-168r).</handNote>
-=======
-                        <handNote script="cursiva">Three scribes, all writing in a Secretary script.</handNote>
->>>>>>> 9b9dda6d
+
                      </handDesc>
                      <decoDesc>
                         <decoNote type="initial">Fol. 54v, beginning <title>Proverbs</title>, opens with a two-line space for a decorated initial <q>W</q> but lacks initial.</decoNote> <decoNote type="rubrication">All lines across fols. 54v-55r have the first letter of each line in red, and brackets in red.</decoNote>
@@ -520,11 +429,9 @@
                      </altIdentifier>
                   </msIdentifier>
                   <msContents>
-<<<<<<< HEAD
+
                      <textLang mainLang="en" otherLangs="la">Middle English with marginal apparatus in Latin</textLang>
-=======
-                     <textLang mainLang="en">Middle English</textLang>
->>>>>>> 9b9dda6d
+
                      
                      <msItem n="1" xml:id="MS_Rawl_poet_32-part4-item1">
                         <locus>(fol.169r)</locus>
@@ -534,58 +441,17 @@
                      <msItem class="#versus #devotiones" n="2" xml:id="MS_Rawl_poet_32-part4-item2">
                         <locus>(fols.169v-172v)</locus>
                         <title key="work_11821">The Fifteen O's of Christ</title>
-<<<<<<< HEAD
+
                         <incipit>O Ih<ex>es</ex>u Crist of euerlastyng<ex>e</ex> swetnes <lb/> Thow god in thi godhed this to begyn</incipit>
                         <explicit>And I to be made so worthy fro alle filthes infernall <lb/> Amonge thy Saynt<ex>es</ex> to prayse the w<ex>i</ex>t<ex>h</ex> thaym p<ex>er</ex>petuall</explicit>
-=======
-                        <incipit>O Ih<ex>es</ex>u Crist of euerlastyng<ex>e</ex> swettnes <lb/>O Thow god in thi godhed thus to begyn</incipit>
-                        <explicit>And I to be made so worthy fro alle filthes infernall <lb/> Amonge thy Saynte to prayse the w<ex>i</ex>t<ex>h</ex> thaynm p<ex>er</ex>petuall</explicit>
->>>>>>> 9b9dda6d
+
                         <finalRubric>Aman w<ex>i</ex>t<ex>h</ex>out mercy of mercy shall mysse <lb/> He shall haue mercy that mercyfull ys</finalRubric>
                         <note>Thirty-four stanzas in rhyme royal. Ends with two provers written in red.</note>
                         <bibl>DIMEV 3941</bibl>
                      </msItem>
-<<<<<<< HEAD
+
                      <msItem class="#historica" n="3" xml:id="MS_Rawl_poet_32-part4-item3">
-=======
-                  </msContents>
-                  
-                  <physDesc>
-                     <objectDesc form="codex">
-                        <supportDesc material="chart">
-                           <support>Paper. <watermark>No visible watermarks.</watermark></support>
-                        </supportDesc>
-                        <layoutDesc>
-                           <layout columns="1" ruledLines="24 24"> No ruling. 24 long lines consistently.</layout>
-                        </layoutDesc>
-                     </objectDesc>
-                     <handDesc hands="1">
-                        <handNote script="cursiva">One hand in a scretary script with elaborate ascenders and descenders.</handNote>
-                     </handDesc>
-                     <decoDesc>
-                        <decoNote type="flourInit">Fol. 169v opens <title>The Fifteen O's of Christ</title> with a four-line flourished initial in black ink. Other first initials are flourished over fols.169v-172v.</decoNote> <decoNote type="rubrication">Final rubric in red.</decoNote>
-                     </decoDesc>
-                  </physDesc>
-                  <history>
-                     <origin> 
-                        <origDate calendar="Gregorian" notAfter="1500" notBefore="1450">15th century, second half</origDate>
-                        <origPlace>
-                           <country key="place_7002445">English</country>
-                        </origPlace>
-                     </origin>
-                  </history>
-               </msPart>
-               
-               <msPart xml:id="MS_Rawl_poet_32-part5">
-                  <msIdentifier>
-                     <altIdentifier type="partial">
-                        <idno type="part">MS. Rawl. poet. 32 – Part 5</idno>
-                     </altIdentifier>
-                  </msIdentifier>
-                  <msContents>
-                     <textLang mainLang="en">Middle English</textLang>
-                     <msItem class="#historica" n="1" xml:id="MS_Rawl_poet_32-part5-item1">
->>>>>>> 9b9dda6d
+
                         <locus>(fols. 173r-193r)</locus>
                         <title key="work_12782">Libel of English Policy</title>
                         <rubric>H ere begynneth the Prologe of the processe of þ<hi rend="superscript">e</hi> bible of <lb/> Englishe Polycy exortyng alle Engelond to kepe the See ...</rubric>
@@ -595,11 +461,9 @@
                         <bibl>DIMEV 5509</bibl>
                      </msItem>
                      
-<<<<<<< HEAD
+
                      <msItem n="4" xml:id="MS_Rawl_poet_32-part4-item4">
-=======
-                     <msItem n="2" xml:id="MS_Rawl_poet_32-part5-item2">
->>>>>>> 9b9dda6d
+
                         <locus>(fol.193v)</locus>
                         <note>blank. </note>
                      </msItem>
@@ -609,7 +473,7 @@
                   <physDesc>
                      <objectDesc form="codex">
                         <supportDesc material="chart">
-<<<<<<< HEAD
+
                            <support>Paper.<watermark>Two watermarks: 'Corounne' (Briquet, 4639), ‘Anneau’ (Briquet, 689 - of part 3).</watermark></support>
                         </supportDesc>
                         <layoutDesc>
@@ -621,18 +485,7 @@
                      </handDesc>
                      <decoDesc>
                         <decoNote type="flourInit">Fol. 169v opens <title>The Fifteen O's of Christ</title> with a four-line flourished initial in black ink. Other first initials are flourished over fols.169v-172v.</decoNote> <decoNote type="rubrication">Final rubric in red.</decoNote>
-=======
-                           <support>Paper.<watermark>Two watermarks: 'Corounne' (Briquet, 4639), ‘Anneau’ (Briquet, 689).</watermark></support>
-                        </supportDesc>
-                        <layoutDesc>
-                           <layout columns="1" ruledLines="29 31">Frame ruled in drypoint, with 29-31 long lines per page.</layout>
-                        </layoutDesc>
-                     </objectDesc>
-                     <handDesc hands="1">
-                        <handNote script="cursiva">One hand in a secretary script.</handNote>
-                     </handDesc>
-                     <decoDesc>
->>>>>>> 9b9dda6d
+
                         <decoNote type="initial">Fol. 173r opens <title>Libel of English Policy</title> with two-line red Lombardic capitals, also on fols. 190v and 191v. Fol. 190r has a two-line space for a missing Lombardic capital.</decoNote> <decoNote type="rubrication">Across 173r-193r, the first letter of each line is in red until fol. 189v, and glosses are signalled in red, with occasional red underlining.</decoNote>
                      </decoDesc>
                   </physDesc>
@@ -646,11 +499,9 @@
                   </history>
                </msPart>
                
-<<<<<<< HEAD
+
                <msPart xml:id="MS_Rawl_poet_32-part5">
-=======
-               <msPart xml:id="MS_Rawl_poet_32-part6">
->>>>>>> 9b9dda6d
+
                   <msIdentifier>
                      <altIdentifier type="partial">
                         <idno type="part">MS. Rawl. poet. 32 – Part 5 (fols. 194-205)</idno>
@@ -659,7 +510,7 @@
                   <msContents>
                      <textLang mainLang="en">Middle English</textLang>
                      
-<<<<<<< HEAD
+
                      <msItem class="#philosophica" n="1" xml:id="MS_Rawl_poet_32-part5-item1">
                         <locus>(fols. 194r-204r)</locus>
                         <title key="work_14007">A processe of philosophers</title>
@@ -680,25 +531,7 @@
                      </msItem>
                      
                      <msItem n="3" xml:id="MS_Rawl_poet_32-part5-item3">
-=======
-                     <msItem class="#philosophica" n="1" xml:id="MS_Rawl_poet_32-part6-item1">
-                        <locus>(fols. 194r-204r)</locus>
-                        <title key="work_14007">A processe of philosophers</title>
-                        <incipit>S edechias was the ffryst phylyzopher<ex>e</ex> by whom as ...<lb/> </incipit>
-                        <explicit>And thys suffysyth of the translation of the morall [***] <lb/> off phylyzophowre etc.</explicit>
-                        <finalRubric>Hic est finis libri de moralib<ex>us</ex> <lb/> philosophorum</finalRubric>
-                        <note>Prose.</note>
-                     </msItem>
-                     
-                     <msItem class="#philosophica" n="2" xml:id="MS_Rawl_poet_32-part6-item2">
-                        <locus>(fol. 204v)</locus>
-                        <title>The age of the worlde</title>
-                        <incipit>[T] he first age of the worlde was from adam to Noye <lb/> The secund from Noye to Abraham </incipit>
-                        <explicit>In the begynnyn<ex>n</ex>g of the viij [***] reysyng of all þ<ex>a</ex>t <lb/> ben dede and a reward[?] ffor good and euill</explicit>
-                     </msItem>
-                     
-                     <msItem n="3" xml:id="MS_Rawl_poet_32-part6-item3">
->>>>>>> 9b9dda6d
+
                         <locus>(fol. 205r)</locus>
                         <title>Teeth, Bones, and Veins</title>
                         <incipit>XXXII teth that beþe full kene <lb/> CC bonys and Nyntene</incipit>
@@ -706,11 +539,9 @@
                         <bibl>DIMEV 5650</bibl>
                      </msItem>
                      
-<<<<<<< HEAD
+
                      <msItem n="4" xml:id="MS_Rawl_poet_32-part5-item4">
-=======
-                     <msItem n="4" xml:id="MS_Rawl_poet_32-part6-item4">
->>>>>>> 9b9dda6d
+
                         <locus>(fol. 205r)</locus>
                         <note>Note containing dimensions of St Paul's Cathedral, London.</note>
                      </msItem>
@@ -722,19 +553,13 @@
                            <support>parchment</support>
                         </supportDesc>
                         <layoutDesc>
-<<<<<<< HEAD
+
                            <layout columns="1" ruledLines="34 38">No ruling. 34-38 long lines per page. Ruled space 230x150.</layout>
                         </layoutDesc>
                      </objectDesc>
                      <handDesc hands="3">
                         <handNote script="cursiva">Three hands in a secretary script (fols. 194r-204r, 204v, 205r.</handNote>
-=======
-                           <layout columns="1" ruledLines="34 38">No ruling. 34-38 long lines per page.</layout>
-                        </layoutDesc>
-                     </objectDesc>
-                     <handDesc hands="1">
-                        <handNote script="cursiva">One hand in a secretary script.</handNote>
->>>>>>> 9b9dda6d
+
                      </handDesc>
                      <decoDesc>
                         <decoNote type="initial">Fol. 194v, beginning <title>A processe of philosophers</title>, opens with a four-line red Lombardic capital. Also on fol. 197r.</decoNote> <decoNote type="rubrication">Paraphs rubricated across 194r-204r. Rubricated explicit.</decoNote>
