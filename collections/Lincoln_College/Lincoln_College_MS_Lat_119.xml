--- conflicted
+++ resolved
@@ -1,11 +1,4 @@
-<<<<<<< HEAD
-<?xml version="1.0" encoding="UTF-8"?>
-<?xml-model href="https://raw.githubusercontent.com/msDesc/consolidated-tei-schema/master/msdesc.rng" type="application/xml" schematypens="http://relaxng.org/ns/structure/1.0"?>
-<?xml-model href="https://raw.githubusercontent.com/msDesc/consolidated-tei-schema/master/msdesc.rng" type="application/xml" schematypens="http://purl.oclc.org/dsdl/schematron"?>
-<TEI type="stub" xml:id="manuscript_16106" xmlns="http://www.tei-c.org/ns/1.0">
-=======
 <?xml-model href="https://raw.githubusercontent.com/msDesc/consolidated-tei-schema/master/msdesc.rng" type="application/xml" schematypens="http://relaxng.org/ns/structure/1.0"?><?xml-model href="https://raw.githubusercontent.com/msDesc/consolidated-tei-schema/master/msdesc.rng" type="application/xml" schematypens="http://purl.oclc.org/dsdl/schematron"?><TEI xmlns="http://www.tei-c.org/ns/1.0" xml:id="manuscript_16106" type="stub">
->>>>>>> c8bef394
    <teiHeader>
       <fileDesc>
          <titleStmt>
@@ -38,7 +31,8 @@
                   <settlement>Oxford</settlement>
                   <repository>Lincoln College</repository>
                   <idno type="shelfmark">Lincoln College MS. Lat. 119</idno>
-<<<<<<< HEAD
+                  <idno type="ieArk">ark:29072/b4dr26xw4716</idno>
+                  <idno type="crArk">ark:29072/b4dn39x063q7</idno>
                </msIdentifier>
                <msContents>
                   <textLang mainLang="enm" otherLangs="la">Middle English with Latin</textLang>
@@ -115,9 +109,6 @@
                   <provenance>Erased ownership inscription (?) in the upper margin of fol. 1r.</provenance>
                   <acquisition>Lincoln College, Oxford: book plate on the upper pastedown.</acquisition>
                </history>
-=======
-               <idno type="ieArk">ark:29072/b4dr26xw4716</idno><idno type="crArk">ark:29072/b4dn39x063q7</idno></msIdentifier>
->>>>>>> c8bef394
                <additional>
                   <adminInfo>
                      <recordHist>
