<?xml-model href="https://raw.githubusercontent.com/bodleian/consolidated-tei-schema/master/msdesc.rng" type="application/xml" schematypens="http://relaxng.org/ns/structure/1.0"?><?xml-model href="https://raw.githubusercontent.com/bodleian/consolidated-tei-schema/master/msdesc.rng" type="application/xml" schematypens="http://purl.oclc.org/dsdl/schematron"?>
<TEI xmlns="http://www.tei-c.org/ns/1.0" xml:id="manuscript_8471">
   <teiHeader>
      <fileDesc>
         <titleStmt>
            <title>MS. Rawl. D. 913</title>
            <title type="collection">MSS. Rawl. D (Rawlinson D)</title>
            <respStmt>
               <resp>Summary description</resp>
               <persName>Elizabeth Solopova</persName>
               <persName>Matthew Holford</persName>
            </respStmt>
            <respStmt>
               <resp when="2023-09">Cataloguer</resp>
               <persName>Michael Angerer</persName>
               <persName>Ruth Allen</persName>
            </respStmt>
         </titleStmt>
         <publicationStmt>
            <publisher>
               <orgName type="department">Special Collections</orgName>
               <orgName type="unit">Bodleian Libraries</orgName>
               <orgName type="institution">University of Oxford</orgName>
               <email>specialcollections.enquiries@bodleian.ox.ac.uk</email>
            </publisher>
            <idno type="msID">MS_Rawl_D_913</idno>
            <idno type="collection">Rawl D</idno>
            <idno type="catalogue">Western</idno>
         </publicationStmt>
         <sourceDesc>
            <msDesc xml:id="MS_Rawl_D_913" xml:lang="en">
               <msIdentifier>
                  <country>United Kingdom</country>
                  <region type="county">Oxfordshire</region>
                  <settlement>Oxford</settlement>
                  <institution>University of Oxford</institution>
                  <repository>Bodleian Library</repository>
                  <idno type="shelfmark">MS. Rawl. D. 913</idno>
                  <idno type="ieArk">ark:29072/x0wd375v74wr</idno>
                  <idno type="crArk">ark:29072/x0w9504z91k0</idno>
                  <altIdentifier type="internal">
                     <idno type="SCN">13679</idno>
                  </altIdentifier>
               </msIdentifier>
               <head>Guardbook of fragments</head>
               <msContents>
                  <msItem class="#miscellanea" n="1" xml:id="MS_Rawl_D_913-item1">
                     <note>Fragments: collection of English and French verse and prose.</note>
                     <textLang mainLang="enm" otherLangs="xno fro nl">Middle English, Anglo-Norman,
                        Old French, and Dutch</textLang>
                  </msItem>
               </msContents>
               <physDesc>
                  <objectDesc form="codex">
                     <supportDesc material="mixed">
                        <support>paper, parchment</support>
                     </supportDesc>
                  </objectDesc>
                  <bindingDesc>
                     <binding when="1861">
                        <p>Nineteenth century half leather binding.</p>
                        <condition>Front board is loose from the book block; front endpaper fully
                           torn off.</condition>
                     </binding>
                  </bindingDesc>
               </physDesc>
               <history>
                  <origin>
                     <origDate calendar="Gregorian" notAfter="1600" notBefore="1400">14th century -
                        16th century</origDate>
                     <origPlace>
                        <country key="place_7002445">English</country>, <country key="place_1000070"
                           >French</country>, <country key="place_7016845">Netherlandish</country>
                        <!--ORIGINAL: English, French, Netherlandish-->
                     </origPlace>
                  </origin>

                  <provenance notAfter="1755" notBefore="1690" resp="#MMM">
                     <persName key="person_47563478" role="fmo">Richard Rawlinson,
                        1690–1755</persName>
                  </provenance>
                  <acquisition resp="#MMM" when="1755"><p>A miscelleous group of fragments from the
                        collection of <persName key="person_47563478">Richard Rawlinson</persName>,
                        bequeathed to the Bodleian in 1755 along with the rest of his collection.
                        Several have come via the libraries of <persName key="person_29543710"
                           >Thomas Hearne</persName> and John Bagford; see individual item
                        decriptsions for details.</p>
                     <p>Some have been extracted from the bindings of other items in the Rawlinson
                        collection, although there is no longer a record of their host
                        manuscripts.</p>
                     <p>Codex in current form dates to c.1861. Bound under Macray's direction.</p>
                     <p>Formerly at the shelfmark 'Rawlinson Misc 1370'. Note that the Quarto
                        Catalogue erroneously numbers it as 'Misc 1390'.</p>
                     <p>As well as the present shelfmark, the front board bears the following
                        inscriptions: "This may perhaps be placed as Rawl. D. 913 which is vacant,
                        the vol. formerly there having been moved to Rawl. D. 400". "Poetry"; "MS.
                        Rawl.s Misc. 1262 1370"; "1370" These last three have been struck
                     out.</p></acquisition>
               </history>
               <additional>
                  <adminInfo>
                     <recordHist>
                        <source>
                           Fols. 1-8 described by Ruth Allen, Nov. 2023. Fols. 83-129 described by Michael Angerer, Sept. 2023. Otherwise 
                           abbreviated from the Quarto Catalogue (W. D. Macray,
                              <title>Catalogi codicum manuscriptorum Bibliothecæ Bodleianæ...viri
                              munificentissimi Ricardi Rawlinson, J.C.D.,
                              codicum...complectens</title>, Quarto Catalogues V, 5 fascicles,
                           1862–1900), with decoration, localization and date following Pächt and Alexander
                           (1973). <listBibl>
                              <bibl facs="aeq0075.gif" type="QUARTO"> Quarto Catalogue, vol. 2, col.
                                 136 </bibl>
                              <bibl facs="aeq0076.gif" type="QUARTO"> Quarto Catalogue, vol. 2,
                                 cols. 137–8 </bibl>
                              <bibl facs="aeq0077.gif" type="QUARTO"> Quarto Catalogue, vol. 2,
                                 cols. 139–40 </bibl>
                              <bibl facs="aeq0078.gif" type="QUARTO"> Quarto Catalogue, vol. 2,
                                 cols. 141–2 </bibl>
                              <bibl facs="aeq0079.gif" type="QUARTO"> Quarto Catalogue, vol. 2, col.
                                 143 </bibl>
                           </listBibl>
                           <listBibl>
                              <bibl facs="aas0257.gif" type="SC"> Summary Catalogue, Vol. 3, p.
                                 242</bibl>
                           </listBibl>
                        </source>
                     </recordHist>
<<<<<<< HEAD
                     <availability>
                        <p>This item will be on display in the exhibition "Chaucer Here and Now",
                           Bodleian Libraries, Weston Library, 8 December 2023 – 28 April 2024. It
                           will not be orderable between those dates or for a short period before or
                           afterwards.</p>
                     </availability>
=======
                    <!-- <availability>
                        <p>Fols. 22-42 (Chaucer's Astrolabe) will be on display in the exhibition "Chaucer Here and Now", Bodleian Libraries, Weston Library, 8 December 2023 – 28 April 2024, and will not be orderable between those dates or for a short period before or afterwards.</p>
                     </availability>-->
>>>>>>> bd1681cd
                  </adminInfo>
                  <surrogates>
                     <bibl subtype="partial" type="digital-facsimile">
                        <ref
                           target="https://digital.bodleian.ox.ac.uk/objects/e587f7ee-c786-4659-8486-c104d5633fe9/">
                           <title>Digital Bodleian</title>
                        </ref>
                        <note>(10 images from 35mm slides)</note>
                     </bibl>
                  </surrogates>
                  <listBibl type="WRAPPER">
                     <listBibl type="INTERNET">
                        <head>Online resources:</head>
                        <bibl>
                           <ref target="http://www.handschriftencensus.de/14861">
                              <title>Handschriftencensus: Eine Bestandsaufnahme der
                                 handschriftlichen Überlieferung deutschsprachiger Texte des
                                 Mittelalters</title>
                           </ref>
                        </bibl>
                        <bibl>
                           <ref target="http://jonas.irht.cnrs.fr/manuscrit/40703">
                              <title>JONAS: Répertoire des textes et des manuscrits médiévaux d'oc
                                 et d'oïl</title>
                           </ref>
                        </bibl>
                        <bibl>
                           <ref
                              target="https://www.medievalscribes.com/index.php?browse=manuscripts&amp;&amp;id=410&amp;nav=off">
                              <title>Late Medieval English Scribes</title>
                           </ref>
                        </bibl>
                        <bibl>
                           <ref
                              target="https://www.medievalscribes.com/index.php?browse=manuscripts&amp;&amp;id=50&amp;nav=off">
                              <title>Late Medieval English Scribes</title>
                           </ref>
                        </bibl>
                        <bibl>
                           <ref target="http://mlgb3.bodleian.ox.ac.uk/mlgb/book/1650">
                              <title>MLGB3: Medieval Libraries of Great Britain</title>
                           </ref>
                        </bibl>
                     </listBibl>
                     <listBibl>
<<<<<<< HEAD
                        <bibl>Thomas Austin, <title>Two Fifteenth-Centry Cookery Books</title>,
                           (London, 1888)</bibl>
                        <bibl>Henry Bergen, <title>Lydgate's Troy Book : A.D. 1412-20</title>,
                           (London, 1906)</bibl>
                        <bibl>Charles Blyth (ed.), Thomas Hoccleve, <title>The Regiment of
                              Princes</title>, (Kalamazoo, 1999)</bibl>
                        <bibl>John A. Burrow, 'Poems Without Contexts: The Rawlinson Lyrics' in
                              <title>Essays on Medieval Literature</title>, (Oxford, 1984)</bibl>
                        <bibl>Norman Davies, 'Another Fragment of 'Richard Coer de Lyon''
                              <title>Notes and Queries</title>, Vol.16 Iss.12 (1969) pp.447–52 esp.
                           pp.451–2</bibl>
                        <bibl>A. I. Doyle, 'An Unrecognised Piece of Piers the Plowman's Creed and
                           Other Work by Its Scribe', <title>Speculum</title> Vol.34 No.3 (1959),
                           pp.428-436 </bibl>
                        <bibl>Peter Dronke, 'The Rawlinson Lyrics' <title>Notes and Queries</title>
                           Vol.8 Iss. 7 (1961), pp.245-6</bibl>
                        <bibl>P. J. Frankis, 'Some Late Middle English Lyrics in the Bodleian
                           Library' <title>Anglia</title>, Vol.73 (1995), pp.299-305
                           esp.299-301.</bibl>
                        <bibl>R. F. Green, 'Notes on Some Manuscripts of Hoccleve's "Regiment" of
                           Princes', <title>The British Library Journal</title>, 4.1 (1978),
                           pp.37-41 </bibl>
                        <bibl>Ralph Hanna, 'The Middle English Vitae Patrum Collection',
                              <title>Medieaval Studies</title>, Vol.49 (1987), pp.411-442</bibl>
                        <bibl>John C. Hirsh, 'The Rawlinson Lyrics: Context Memory and Performance'
                           in <title>Middle English texts in transition : a festschrift dedicated to
                              Toshiyuki Takamiya on his 70th birthday</title>, (Woodbridge,
                           2014)</bibl>
                        <bibl>Carl Horstmann, <title>Yorkshire Writers: Richard Rolle of
                              Hampole</title>, (London: 1895)</bibl>
                        <bibl>Neil Ker, <title>Fragments of medieval manuscripts used as pastedowns
                              in Oxford bindings : with a survey of Oxford binding c. 1515-1620
                           </title>,(Oxford, 1954)</bibl>
                        <bibl>McCarren, <title>An Edition of the Letters G, H, I, and K of the
                              Medulla Grammatice Stonyhurst MS. 15 (A.1.10)</title>, (University of
                           Michigan, 2019)</bibl>
                        <bibl>Linne Mooney, 'Two Fragments of Lydgate's Troy Book in the Bodleian
                           Library', <title>Journal of the Early Book Society</title>, (2001)
                           pp.259-266</bibl>
                        <bibl>Linne Mooney, 'A New Manuscript by the Hammond Scribe' <title>in The
                              English medieval book: studies in memory of Jeremy Griffiths</title>,
                           (London, 2000), pp.113-123</bibl>
                        <bibl>J. H. Morey, <title>Prik of Conscience</title>, (Kalamazoo, MI,
                           2012)</bibl>
                        <bibl>Niamh Pattwell, <title>Sacerdos Parochialis edited from British
                              Library MS Burney 356</title>, PhD thesis, Trinity College Dublin
                           (2004)</bibl>
                        <bibl>Kathleen L. Scott, 'A Mid-Fifteenth-Century English Illuminating Shop
                           and its Customers', <title>Journal of the Warburg and Courtauld
                              Institutes</title>, Vol. 31 (1968): 170-196, esp. 189-191.</bibl>
                        <bibl>Walter Skeat (ed.), Geoffrey Chaucer, <title>A Treatise on the
                              Astrolabe</title>, (London, 1872)</bibl>
                        <bibl>Toulmin Smith (ed.), <title>English Gilds: The original ordinances of
                              more than one hundred early English gilds</title>, (London,
                           1870)</bibl>
                        <bibl>Virginia Stern, <title>Sir Stephen Powle of court and country</title>,
                           (Selinsgrove, 1992)</bibl>
                        <bibl>Idelle Sullens,<title> The Chronicle of Robert Mannyng of Brunne ;
                              edited with introduction, notes, and glossary by Idelle
                              Sullens</title>, (Binghamton, N.Y, 1996), esp. pp.22-39;
                           pp.395-402.</bibl>
                        <bibl>H. B. Wheatley and W. E. Mead, <title>Merlin or the early history of
                              King Arthur: a prose romance (about 1450 - 1460 A. D.)</title>,
                           (London, 1865-9)</bibl>
                        <bibl> Richard M. Wilson, 'Lyrical Poetry' in <title>The Lost Literature of
                              Medieval England</title>, (London, 1952) pp.159-186 </bibl>
                     </listBibl>
                  </listBibl>
               </additional>
               <msPart xml:id="MS_Rawl_D_913_fol.1">
                  <msIdentifier>
                     <altIdentifier>
                        <idno>MS Rawl D. 913 fol.1</idno>
                     </altIdentifier>
=======
                        <bibl>John A. Burrow, "Poems Without Contexts: The Rawlinson Lyrics" in
                           Essays on Medieval Literature (Oxford, 1984)</bibl>
                        <bibl>John C. Hirsh, "The Rawlinson Lyrics: Context Memory and Performance"
                           in Middle English texts in transition : a festschrift dedicated to
                           Toshiyuki Takamiya on his 70th birthday (Woodbridge, 2014)</bibl>
                        <bibl>Norman Davies, "Another Fragment of 'Richard Coer de Lyon'"
                              <title>Notes and Queries</title> Vol.16 Iss.12 (1969) pp.447–52 esp.
                           pp.451–2</bibl>
                        <bibl>Peter Dronke, "The Rawlinson Lyrics" <title>Notes and Queries</title>
                           Vol.8 Iss. 7 (1961) pp.245-6</bibl>
                        <bibl>P. J. Frankis, "Some Late Middle English Lyrics in the Bodleian
                           Library" <title>Anglia</title> Vol.73 (1995), pp.299-305
                           esp.299-301.</bibl>
                        <bibl>Kathleen L. Scott, "A Mid-Fifteenth-Century English Illuminating Shop
                           and its Customers", <title>Journal of the Warburg and Courtauld
                              Institutes</title>, Vol. 31 (1968): 170-196, esp. 189-191.</bibl>
                        <bibl>
                           <title>Idelle Sullens, "The Chronicle of Robert Mannyng of Brunne ;
                              edited with introduction, notes, and glossary by Idelle Sullens"
                              (Binghamton, N.Y, 1996)</title> esp. pp.22-39; pp.395-402.</bibl>
                        <bibl> Richard M. Wilson, "9: Lyrical Poetry" in The Lost Literature of
                           Medieval England (London, 1952) pp.159-186 </bibl>
                     </listBibl>
                  </listBibl>
               </additional>
  
  
               <msPart xml:id="MS_Rawl_D_913_fol.1">
                  <msIdentifier>
                     <idno>MS Rawl D. 913 fol. 1</idno>
>>>>>>> bd1681cd
                  </msIdentifier>
                  <msContents>
                     <textLang mainLang="enm" otherLangs="frm">Middle English with some
                        French</textLang>
                     <msItem xml:id="MS_Rawl_D_913_fol.1_Item-1">
                        <locus>(fol. 1r-1v)</locus>
                        <title>"The Rawlinson Lyrics"</title>
                        <note><p>Selection of short anonymous verses. See Wilson (1952), Dronke
                              (1961), Hirsh (2014), and especially Burrow (1984) for discussion and
                              edition.</p><p> Contents include DIMEV record numbers: 4162, 5301,
                              2171, 3684, 1647, 3328, 6222, 351, 327, and 6834.</p>
                        </note>
                     </msItem>
                  </msContents>
                  <physDesc>
                     <objectDesc>
                        <supportDesc material="perg">
                           <support>Parchment</support>
                           <extent> 1 leaf <dimensions unit="mm" type="leaf">
                                 <height>273</height>
                                 <width>91</width>
                              </dimensions>
                           </extent>
                           <condition>Leaf no longer attached to guardbook; loose in box. Recto side
                              badly stained. Parchment heavily creased. One small hole.</condition>
                        </supportDesc>
                        <layoutDesc>
                           <layout columns="1" writtenLines="41 8">Single column of text, 41 lines
                              on recto, 8 lines on verso. Individual texts arranged in paragraphs,
                              without breaks between lines of verse. Written area <dimensions
                                 unit="mm" type="written">
                                 <height>257</height>
                                 <width>80</width>
                              </dimensions></layout>
                        </layoutDesc>
                     </objectDesc>
                     <handDesc hands="1">
                        <handNote script="cursiva">Anglicana. Carefully written, regular letter
                           forms.</handNote>
                     </handDesc>
                  </physDesc>
                  <history>
                     <origin>
                        <origPlace>
                           <country key="place_7002445">England</country>
                        </origPlace>
                        <origDate notAfter="1350" notBefore="1300" calendar="Gregorian">14th
                           Century, early</origDate> (For discussion, see Burrow 1984) </origin>
                     <provenance>Original format of leaf unclear; may have been roll or separate
                        leaf.</provenance>
                  </history>
               </msPart>
               <msPart xml:id="MS_Rawl_D_913_fols.2-3">
                  <msIdentifier>
                     <altIdentifier>
                        <idno>MS Rawl D. 913 fols. 2-3</idno>
                     </altIdentifier>
                  </msIdentifier>
                  <msContents>
                     <textLang mainLang="enm">Middle English</textLang>
                     <msItem xml:id="MS_Rawl_D_913_fols.2-3_Item-1">
                        <locus>(fols. 2r-3v)</locus>
                        <author key="person_22158282">John Lydgate</author>
                        <title key="work_2732">Troy Book</title>
                        <note>Text from Book 1 of Lydgate's Troy Book (DIMEV 3995), Fol. 1r-v
                           ll.623-702. Fol. 2r-v ll.460-567 as printed in H. Bergen Lydgate's Troy
                           Book : A.D. 1412-20 (1906)</note>
                     </msItem>
                  </msContents>
                  <physDesc>
                     <objectDesc form="codex">
                        <supportDesc material="chart">
                           <support>Paper <watermark> Watermark visible on fol.3: bull’s head topped
                                 with six-point star. Situated between two vertical chainlines
                                 spaced 39mm apart. Orientated upside-down. Similar to (e.g.)
                                 Briquet 15049; Piccard 76253 and 75193) but too common a motif to
                                 definitively identify. </watermark></support>
                           <extent> 2 leaves <dimensions unit="mm" type="leaf">
                                 <height min="272" max="284">272-284</height>
                                 <width min="173" max="184">173-184</width>
                              </dimensions>
                           </extent>
                           <foliation> Foliated as leaves 15 and 13 in parent codex, for which see
                              under Provenance</foliation>
                        </supportDesc>
                        <layoutDesc>
                           <layout columns="1" writtenLines="38 40">One column per side, 38-40
                              lines. Written space <dimensions unit="mm" type="written">
                                 <height>222</height>
                                 <width min="64" max="91">64-91</width>
                              </dimensions></layout>
                        </layoutDesc>
                     </objectDesc>
                     <handDesc hands="1">
                        <handNote script="cursiva">Secretary Hand</handNote>
                     </handDesc>
                     <decoDesc>
                        <decoNote type="decInit">Seven line tall initial 'T' in gold on folio 2r.
                              (<ref target="https://catalog.hathitrust.org/Record/000468709">Pächt
                              and Alexander</ref> iii. 1083, pl. C)</decoNote>
                        <decoNote>Simple strapwork initials highlighted in red at beginning of each
                           other page</decoNote>
                        <decoNote>Decorated descenders in final lines of each page</decoNote>
                     </decoDesc>
                  </physDesc>
                  <history>
                     <origin>
                        <origPlace>
                           <country key="place_7002445">England</country>, <settlement
                              key="place_7011781">London</settlement>
                        </origPlace>
                        <origDate notAfter="1460" notBefore="1440" calendar="Gregorian">15th
                           Century, middle</origDate> (For discussion, see Scott 1968) </origin>
                     <provenance>Formerly part of a codex. Leaves foliated 3-12 bound in <ref
                           target="https://medieval.bodleian.ox.ac.uk/catalog/manuscript_8761"
                           >Rawlinson Poet 223.</ref> Folios 17 onwards preserved in <ref
                           target="https://www.e-codices.unifr.ch/en/list/one/fmb/cb-0110">Cologny,
                           Fondation Martin Bodmer, Cod. Bodmer 110.</ref> For notes on foliation,
                        see Mooney (2001).</provenance>
                  </history>
               </msPart>
               <msPart xml:id="MS_Rawl_D_913_fol.4">
                  <msIdentifier>
                     <altIdentifier>
                        <idno>MS Rawl D. 913 fol.4</idno>
                     </altIdentifier>
                  </msIdentifier>
                  <msContents>
                     <textLang mainLang="enm">Middle English</textLang>
                     <msItem xml:id="MS_Rawl_D_913_fol.4_Item_1">
                        <locus>(fols.4r-4v)</locus>
                        <author key="person_288517115">Robert Mannyng</author>
                        <title key="work_7350">Robert Mannyng of Brunne's Chronicle</title>
                        <note>Text from Part One of Robert Mannyng's Chronicle (DIMEV 3253), also
                           called 'The Story of England'. Fol. 4r: ll.12550-12613. Fol. 4v:
                           ll.12614-12699 as printed in I. Sullens, "The Chronicle of Robert Mannyng
                           of Brunne" (1996)</note>
                     </msItem>
                  </msContents>
                  <physDesc>
                     <objectDesc form="codex">
                        <supportDesc material="perg">
                           <support>Parchment</support>
                           <extent> 1 leaf <dimensions unit="mm" type="leaf">
                                 <height quantity="300">300</height>
                                 <width quantity="200">200</width>
                              </dimensions>
                           </extent>
                           <condition> Dark stains around edges of recto side indicate it has been
                              used as a pastedown. Text on recto side is badly faded, with large
                              parts of the right column now illegible. Faint bleedthrough on both
                              sides. Several small holes and rips, the largest being in the lower
                              outside corner, measuring 15x8mm.</condition>
                        </supportDesc>
                        <layoutDesc>
                           <layout columns="2" writtenLines="46 45">Two columns per side, columns 46
                              lines of text on recto side, 45 on verso. On both sides, the word
                              'Arthurus' is written in red in the upper margin. Written space:
                                 <dimensions unit="mm" type="written">
                                 <height>260</height>
                                 <width min="155" max="185">155-185</width>
                              </dimensions></layout>
                        </layoutDesc>
                     </objectDesc>
                     <handDesc hands="1">
                        <handNote script="cursiva">Anglicana</handNote>
                     </handDesc>
                     <decoDesc>
                        <decoNote>Each section is introduced with a two-line tall initial in blue
                           ink decorated with red pen flourishing.</decoNote>
                        <decoNote>Sections divided with rubricated Latin headings</decoNote>
                     </decoDesc>
                     <additions>
                        <p>Marginalia in English, upper margin of verso side. "O man what arte thow
                           that de[spu]test | wyth god Romaynes ye nynth", followed by "delyuered to
                           thomas woulse ix platt[ers?] | ix dishes iiij sawseres upon new3eres
                           day". </p>
                        <p> Marginalia written vertically in left, central and right margin of verso
                           side. Three variations on the same phrase: "St Ambros in his ixth chapter
                           of his worke intituled de his qui misteris initianter [sic
                           initiantur]".</p>
                        <p> Both sets of marginalia presumably from when leaf was pasted down in
                           another codex.</p>
                     </additions>
                  </physDesc>
                  <history>
                     <origin>
                        <origPlace>
                           <country key="place_7002445">England</country>
                        </origPlace>
                        <origDate notAfter="1425" notBefore="1338" calendar="Gregorian"> 14th
                           Century, late ; or 15th Century, early</origDate>
                     </origin>
                     <provenance>Fragment of same codex survives, also as a pastedown ; see <ref
                           target="https://medieval.bodleian.ox.ac.uk/catalog/manuscript_10814"
                           >Merton College MS 23.b.6</ref> and Davies (1969) pp.51-2. Text in the
                        Merton Fragment is from Part 2 of the Chronicle (Recto: ll.3779-3810. Verso:
                        ll.3737-3768). The original complete form of this text can be associated
                        with 'P' Text of the Chronicle contained in Inner Temple Petyt MS 511, Vol.
                        7 (See Sullens 1996)</provenance>
                     <provenance>Fragment in the Merton codex appears in Ker's "Fragments of
                        Medieval Manuscripts used as Pastedowns in Oxford Bindings" as no.919,
                        erroneously identified as a fragment of 'Richard Coer de Lyon'. See Davies
                        (1969) for further discussion.</provenance>
                  </history>
               </msPart>
               <msPart xml:id="MS_Rawl-D_913_fol.5">
                  <msIdentifier>
                     <altIdentifier>
                        <idno>MS Rawl D. 913 fol.5</idno>
                     </altIdentifier>
                  </msIdentifier>
                  <msContents>
                     <textLang mainLang="enm">Middle English</textLang>
                     <msItem xml:id="MS_Rawl_D_913_fol.5_Item-1">
                        <locus>(fol.5r)</locus>
                        <title>Stanzas dedicating a book to the Earl of Surrey</title>
                        <incipit>'O thow pore boke vnworthy and…' </incipit>
                        <note>Single leaf containing verses dedicating a book to an unnamed Earl of
                           Surrey. Text not present in DIMEV or Folger First Line Index. Partial
                           transcription provided in Quarto Catalogue. Cataloguer identifies Henry
                           Howard (1516/17–1547) as the Earl in question. On verso side: 'du[m]
                           sumus in mu[n]do vivamus corde iocu[n]do'. Proverb of unclear
                           origin.</note>
                     </msItem>
                  </msContents>
                  <physDesc>
                     <objectDesc form="codex">
                        <supportDesc material="perg">
                           <support>Parchment</support>
                           <extent> 1 leaf <dimensions unit="mm" type="leaf">
                                 <height quantity="202">202</height>
                                 <width min="155" max="162">155-162</width>
                              </dimensions>
                           </extent>
                           <condition>Badly stained and hard to read on recto. Three lines of text
                              above the verses perhaps containing titles or dedication, now
                              illegible. Three or four lines below them in similar condition. Small
                              vertical tear along left vertical ruling, messily sewn up. Lower
                              outside corner torn with section approx. 35x23mm missing.</condition>
                        </supportDesc>
                        <layoutDesc>
                           <layout columns="1" writtenLines="22">Single column with at least 22
                              lines of text, not all of them legible. Arranged in 2 stanzas [7
                              lines, 10 lines] with additional lines above and below that are now
                              largely too faint to read. <dimensions unit="mm" type="written">
                                 <height>153</height>
                                 <width>95</width>
                              </dimensions>
                           </layout>
                        </layoutDesc>
                     </objectDesc>
                     <handDesc hands="1">
                        <handNote script="Cursiva">Letter forms mostly Secretary.</handNote>
                     </handDesc>
                  </physDesc>
                  <history>
                     <origin>
                        <origPlace>
                           <country key="place_7002445">England</country>
                        </origPlace>
                        <origDate notAfter="1550" notBefore="1450" calendar="Gregorian"
                           >1450-1550</origDate>
                     </origin>
                     <provenance>Ruling similar to fol. 6. Both leaves have similar stains and
                        circular warping. May have some shared origin.</provenance>
                  </history>
               </msPart>
               <msPart xml:id="MS_Rawl_D_913_fol.6">
                  <msIdentifier>
                     <altIdentifier>
                        <idno>MS Rawl D. 913 fol.6</idno>
                     </altIdentifier>
                  </msIdentifier>
                  <msContents>
                     <textLang mainLang="enm">Middle English</textLang>
                     <msItem xml:id="MS_Rawl_D_913_fol.6_Item-1">
                        <locus>(fol.6r)</locus>
                        <incipit>'O painefull harte in peiyns syȝht'</incipit>
                        <explicit>'[and] yet me lade dotthe me exchu'</explicit>
                        <note>'O painful heart in pains sight' (DIMEV 4022). 2 stanzas, 4 lines
                           each. See Frankis (1955)</note>
                     </msItem>
                     <msItem xml:id="MS_Rawl_D_913_fol.6_Item-2">
                        <locus>(fol.6r-v)</locus>
                        <incipit>'lett lowe to lowe go kynly and sowfte'</incipit>
                        <explicit>'w[ith] the grett god of lowffe in th[e] etarnall Iohe'</explicit>
                        <note>'Let love to love go kindly and soft' (DIMEV 3057). 7 stanzas, 4 lines
                           each. See Frankis (1955)</note>
                     </msItem>
                  </msContents>
                  <physDesc>
                     <objectDesc form="codex">
                        <supportDesc material="perg">
                           <support>Parchment</support>
                           <extent>1 leaf <dimensions unit="mm" type="leaf">
                                 <height quantity="260">260</height>
                                 <width quantity="203">203</width>
                              </dimensions>
                           </extent>
                           <condition>Ink of first text faded to pale brown; hard to read. Staining
                              around outer edge. Diagonal tear across top of leaf, now backed with
                              paper.</condition>
                        </supportDesc>
                        <layoutDesc>
                           <layout columns="1" writtenLines="28 12">Single column of text. Both
                              texts arranged in stanzas of 4 lines, 7 on recto and 3 on verso.
                                 <dimensions unit="mm" type="written">
                                 <height quantity="208">208</height>
                                 <width min="77" max="124">77-124</width>
                              </dimensions>
                           </layout>
                        </layoutDesc>
                     </objectDesc>
                     <handDesc hands="2">
                        <handNote script="Cursiva">First hand has a reaonably careful appearance
                           with many long, looped ascenders and descenders. Aspect of second hand is
                           bold but rather scribbled. Mixed Secretary and Anglicana features in
                           both.</handNote>
                     </handDesc>
                  </physDesc>
                  <history>
                     <origin>
                        <origPlace>
                           <country key="place_7002445">England</country>
                        </origPlace>
                        <origDate notAfter="1500" notBefore="1430" calendar="Gregorian">15th
                           century, possibly late.</origDate>
                     </origin>
                     <provenance>Ruling similar to fol. 5. Both leaves have similar stains and
                        circular warping. May have some shared origin. </provenance>
                  </history>
               </msPart>
               <msPart xml:id="MS_Rawl_D_913_fols.7-8">
                  <msIdentifier>
                     <altIdentifier>
                        <idno>MS Rawl D. 913 fols.7-8</idno>
                     </altIdentifier>
                  </msIdentifier>
                  <msContents>
                     <textLang mainLang="enm" otherLangs="la"> Macaronic Middle English and
                        Latin.</textLang>
                     <msItem xml:id="MS_Rawl_D_913_fols.7-8_Item-1">
                        <locus>(fols. 7r-8v)</locus>
                        <title>Metrical paraphrase of the Creed</title>
                        <incipit>'I by leve that cryst was borne of mari the virgen'</incipit>
                        <explicit>'to my blysse endles et ad vitam eternam amen'</explicit>
                        <finalRubric>'finis the credo'</finalRubric>
                        <note>Metrical paraphrase of the Creed in Middle English with Latin phrases
                           interspersed (DIMEV 2139). Latin quotations taken from Apostles' Creed,
                           Athanasian Creed, the Canons of the Fourth Lateran Council, and partly
                           from scripture.</note>
                     </msItem>
                  </msContents>
                  <physDesc>
                     <objectDesc form="codex">
                        <supportDesc material="chart">
                           <support>Paper</support>
                           <extent>2 leaves <dimensions unit="mm" type="leaf">
                                 <height quantity="203">203</height>
                                 <width min="140" max="145">140-145</width>
                              </dimensions>
                           </extent>
                           <condition> Leaves are in good condition with no tears or holes. Text
                              clear and legible throughout. Outer sides of leaves (f.7r and f.8v)
                              darker than inner sides. </condition>
                        </supportDesc>
                        <layoutDesc>
                           <layout columns="1" writtenLines="17 24">Text in single column, with
                              23-24 lines per side. Fol. 8v contains only 17 lines before the text
                              finishes. Written space <dimensions unit="mm" type="written">
                                 <height quantity="151">151</height>
                                 <width min="70" max="115">70-115</width>
                              </dimensions></layout>
                        </layoutDesc>
                     </objectDesc>
                     <handDesc hands="1">
                        <handNote script="Curisva">Mix of Anglicana and Secretary forms.</handNote>
                     </handDesc>
                  </physDesc>
                  <history>
                     <origin>
                        <origPlace>
                           <country key="place_7002445">England</country>
                        </origPlace>
                        <origDate notAfter="1550" notBefore="1450" calendar="Gregorian">15th
                           century, possibly early 16th.</origDate>
                     </origin>
                  </history>
               </msPart>
               <msPart xml:id="MS_Rawl_D_913_fol.9">
                  <msIdentifier>
                     <altIdentifier>
                        <idno>MS Rawl D. 913 fol.9</idno>
                     </altIdentifier>
                  </msIdentifier>
                  <msContents>
                     <textLang mainLang="enm">Middle English</textLang>
                     <msItem xml:id="MS_Rawl_D_913_fol.9_Item-1">
                        <locus>(fols.9r-9v)</locus>
                        <title key="work_13981">The Prick of Conscience</title>
                        <note>Text from Book 7 of The Prick of Conscience (DIMEV 5398). Fol.9r
                           ll.1661-1686, Fol.9v ll.1687-1717 as printed in J. H. Morey's edition
                           (2012)</note>
                     </msItem>
                  </msContents>
                  <physDesc>
                     <objectDesc form="codex">
                        <supportDesc material="perg">
                           <support>Pachment</support>
                           <extent>1 leaf <dimensions unit="mm" type="leaf">
                                 <height quantity="208">208</height>
                                 <width quantity="160">160</width>
                              </dimensions>
                           </extent>
                           <condition>Leaf darkened and badly faded on both sides; verso in slightly
                              worse condition. Hard to read the in places. Several horizontal fold
                              lines, two of which are close together in the centre of the leaf,
                              suggest it may have been used as a wrapper of some kind.</condition>
                        </supportDesc>
                        <layoutDesc>
                           <layout columns="1" writtenLines="31">One column per side, 31 lines each.
                              Written space <dimensions unit="mm" type="written">
                                 <height quantity="170">170</height>
                                 <width min="59" max="91">59-91</width>
                              </dimensions></layout>
                        </layoutDesc>
                     </objectDesc>
                     <handDesc hands="1">
                        <handNote script="curisva">Anglicana; reasonably formal but with some
                           Secretary features.</handNote>
                     </handDesc>
                     <decoDesc>
                        <decoNote type="decInt">Two line tall initial 'N' in blue with red penwork
                           flourishes, four lines from the bottom of verso side. Very
                           faded.</decoNote>
                        <decoNote>First letter of each line is tipped with red ink.</decoNote>
                        <decoNote>Single line of Latin written in red ink.</decoNote>
                     </decoDesc>
                  </physDesc>
                  <history>
                     <origin>
                        <origPlace>
                           <country key="place_7002445">England</country>
                        </origPlace>
                        <origDate notAfter="1500" notBefore="1400" calendar="Gregorian">15th
                           Century</origDate>
                     </origin>
                     <provenance>Fol.62 of this volume also contains text from 'The Prick of
                        Conscience', however these fragments are clearly of different
                        origin.</provenance>
                  </history>
               </msPart>
               <msPart xml:id="MS_Rawl_D_913_fols.10-21">
                  <msIdentifier>
                     <altIdentifier>
                        <idno>MS Rawl D. 913 fols.10-21</idno>
                     </altIdentifier>
                  </msIdentifier>
                  <msContents>
                     <textLang mainLang="enm">Middle English</textLang>
                     <msItem xml:id="MS_Rawl_D_913_fols.10-21_Item-1">
                        <locus>(fols.10r-19r)</locus>
                        <title key="work_13124">Sacerdos Parochialis</title>
                        <note>The instructional treatise known as Sacerdos Parochialis, in seven
                           chapters. Edition of text can be found in Pattwell (2004), pp.261-283,
                           and discussion on pp.xlvii-xlix.</note>
                     </msItem>
                  </msContents>
                  <physDesc>
                     <objectDesc form="codex">
                        <supportDesc material="chart">
                           <support>Paper <watermark> Partial watermark visible on fols. 14, 16,
                                 possibly 18. Rectangular or trapezoid shape with unidentifiable
                                 symbols in the middle. Could be the base of a gauntlet, or similar.
                                 Chainlines 43mm apart.</watermark></support>
                           <extent>12 folios, one quire of 8, one of 4. <dimensions unit="mm"
                                 type="leaf">
                                 <height min="270" max="282">270-282</height>
                                 <width min="178" max="197">178-197</width>
                              </dimensions>
                           </extent>
                           <foliation>As well as current foliation, fol.10r has the numbers '41' and
                              a large 'V'. Fol.18r labelled '42'. Correspond to a change in quires.
                              Catchword on fol.17v.</foliation>
                        </supportDesc>
                        <layoutDesc>
                           <layout columns="1" writtenLines="34">Single column of text with 34
                              written lines per side. <dimensions unit="mm" type="written">
                                 <height quantity="198">198</height>
                                 <width quantity="140">140</width>
                              </dimensions>
                           </layout>
                        </layoutDesc>
                     </objectDesc>
                     <handDesc hands="3">
                        <handNote script="cursiva">Anglicana with secretary features.</handNote>
                     </handDesc>
                     <decoDesc>
                        <decoNote type="decInt">First initial 'I' is four lines tall in blue ink
                           with red pen flourishing.</decoNote>
                        <decoNote type="decInt">Many further initials throughout the text in same
                           style, each two lines tall.</decoNote>
                        <decoNote>Blue section dividers used throughout.</decoNote>
                        <decoNote>Consistent use of underlining and rubrication. especially at the
                           beginning and ends of sections.</decoNote>
                     </decoDesc>
                     <additions><p>After the final line, a smaller, less formal hand has added 'one
                           synnes hastely but one p[re]somptuously truste on m[er]cy of god. þis is
                           baskerfeld[?]'</p>
                        <p>Final leaf of the fragment bears the inscription 'Itm for as much as I
                           have payed'. Highly calligraphic execution.</p></additions>
                  </physDesc>
                  <history>
                     <origin>
                        <origPlace key="place_7002445">England</origPlace>
                        <origDate notAfter="1500" notBefore="1400" calendar="Gregorian">15th
                           Century</origDate>
                     </origin>
                  </history>
               </msPart>
               <msPart xml:id="MS_Rawl_D_913_fols.22-42">
                  <msIdentifier>
                     <altIdentifier>
                        <idno>MS Rawl D. 913 fols.22-42</idno>
                     </altIdentifier>
                  </msIdentifier>
                  <msContents>
                     <textLang mainLang="enm">Middle English</textLang>
                     <msItem xml:id="MS_Rawl_D_913_fols.22-42_Item-1">
                        <locus>(fols.23r-41v)</locus>
                        <author key="person_100185203">Geoffrey Chaucer</author>
                        <title key="work_1228">Treatise on the Astrolabe</title>
                        <note>Chaucer's Treatise on the Astrolabe. Complete text containing
                           introduction and two chapters.</note>
                     </msItem>
                  </msContents>
                  <physDesc>
                     <objectDesc form="codex">
                        <supportDesc material="perg">
                           <support>Parchment</support>
                           <extent>Three quires. First quire(s) is of five bifolium and is now
                              separated from the manuscript. Note on guard strips indicates "Fols.
                              22-30 removed for exhibition by S.P. 28/5/04". Second quire is of four
                              bifolium with an additional half-leaf pasted at the end (fol.39).
                              Final quire is a single bifolia with an additional leaf bound at the
                              front (fol.40). <dimensions unit="mm" type="leaf">
                                 <height quantity="220">220</height>
                                 <width quantity="150">150</width>
                              </dimensions>
                           </extent>
                        </supportDesc>
                        <layoutDesc>
                           <layout columns="1" writtenLines="35">Text arranged in single column, 35
                              lines per side. Written space <dimensions unit="mm" type="written">
                                 <height quantity="151">151</height>
                                 <width quantity="106">106</width>
                              </dimensions> Large spaces left between sections of text for diagrams.
                           </layout>
                        </layoutDesc>
                     </objectDesc>
                     <handDesc hands="2">
                        <handNote script="cursiva">Bastard Anglicana. See <ref
                              target="https://www.medievalscribes.com/index.php?browse=manuscripts&amp;id=50&amp;nav=off"
                              >Late Medieval English Scribes</ref> description.</handNote>
                     </handDesc>
                     <decoDesc>
                        <decoNote type="decInit">Five line tall initial 'L' at start of text on
                           folio 23r. Blue and red square backing with gold illumination on letter
                           and foliage border designs. See(<ref
                              target="https://catalog.hathitrust.org/Record/000468709">Pächt and
                              Alexander</ref> iii. 866) </decoNote>
                        <decoNote type="decInit">Blue initials with red pen-work designs at section
                           headings throughout. See in particular fol. 38v.</decoNote>
                        <decoNote type="lineFill">Simple line fillers in black ink used at the end
                           of sections.</decoNote>
                        <decoNote type="diagram">Supplementary diagrams supplied on fols. 24v, 25v,
                           26v, 27v, 28r, and 29r.</decoNote>
                     </decoDesc>
                  </physDesc>
                  <history>
                     <origin>
                        <origPlace>
                           <country key="place_7002445">England</country>
                        </origPlace>
                        <origDate notAfter="1450" notBefore="1400" calendar="Gregorian">c.1420 (See
                           Skeat 1872)</origDate>
                     </origin>
                  </history>
               </msPart>
               <msPart xml:id="MS_Rawl_D_913_fol.43">
                  <msIdentifier>
                     <altIdentifier>
                        <idno>MS Rawl D. 913 fol.43</idno>
                     </altIdentifier>
                  </msIdentifier>
                  <msContents>
                     <textLang mainLang="enm">Middle English</textLang>
                     <msItem xml:id="MS_Rawl_D_913_fol.43_Item-1">
                        <locus>(fols.43r-v)</locus>
                        <title>Romance of Merlin</title>
                        <note>Prose Romance of Merlin. See Wheatly and Mead's 1965-9 EETS edition.
                           Recto side contains text from p.315 (l.15) to p.316 (l.17); verso
                           contains text from p.316 (l.17) to p.317 (l.24). </note>
                     </msItem>
                  </msContents>
                  <physDesc>
                     <objectDesc form="codex">
                        <supportDesc material="chart">
                           <support>Paper</support>
                           <extent>1 leaf <dimensions unit="mm" type="leaf">
                                 <height quantity="380">380</height>
                                 <width min="204" max="245">204-245</width>
                              </dimensions>
                           </extent>
                        </supportDesc>
                        <layoutDesc>
                           <layout columns="2" writtenLines="37">Two columns per side, 37 lines
                              each. Written space <dimensions unit="mm" type="written">
                                 <height quantity="290">290 </height>
                                 <width quantity="170">170</width>
                              </dimensions>
                           </layout>
                        </layoutDesc>
                     </objectDesc>
                     <handDesc hands="1">
                        <handNote script="cursiva"> Hybrid Anglicana with Secretary
                           features</handNote>
                        <handNote>Doyle (1959) and later Mooney (2000) attribute this manuscript to
                           the <ref
                              target="https://www.medievalscribes.com/index.php?navtype=scribes&amp;navappellation=Hammond%20Scribe"
                              >Hammond Scribe</ref>.</handNote>
                     </handDesc>
                     <decoDesc>
                        <decoNote type="decInit">Three line tall blue initial 'W' in lower quater of
                           first column on verso side. Decorated with red pen work that extends up
                           and down the margins.</decoNote>
                     </decoDesc>
                  </physDesc>
                  <history>
                     <origin>
                        <origPlace>
                           <country key="place_7002445">England</country>
                        </origPlace>
                        <origDate notAfter="1490" notBefore="1460" calendar="Gregorian">15th
                           century, late</origDate>
                     </origin>
                     <provenance>See Doyle (1959) pp.433-4 and Mooney (2000) p.114 on this
                        manuscript's attribution to the Hammond Scribe</provenance>
                  </history>
               </msPart>
               <msPart xml:id="MS_Rawl_D_913_fols.44-51">
                  <msIdentifier>
                     <altIdentifier>
                        <idno>MS Rawl. D. 913 fols.44-51</idno>
                     </altIdentifier>
                  </msIdentifier>
                  <msContents>
                     <textLang mainLang="enm">Middle English</textLang>
                     <msItem xml:id="MS_Rawl_D_913_fols.44-51_Item-1">
                        <locus>(fols.44r-51r)</locus>
                        <title>Ordinances of the Guild of St. George, Norwich Cathedral</title>
                        <note>Contains the Ordinances of the Guild of St George, along with the
                           names of members of the guild. For edition of this manuscript, See Smith
                           (1870) pp.443-460. </note>
                     </msItem>
                  </msContents>
                  <physDesc>
                     <objectDesc form="codex">
                        <supportDesc material="perg">
                           <support>Parchment</support>
                           <extent>Four bifolia bound in the centre to make 8 folios. <dimensions
                                 unit="mm" type="leaf">
                                 <height quantity="316">316</height>
                                 <width quantity="208">208</width>
                              </dimensions>
                           </extent>
                           <foliation>Leaves foliated 1-8.</foliation>
                        </supportDesc>
                        <layoutDesc>
                           <layout columns="2" writtenLines="36">Text arranged in two columns.
                              Vertical margins ruled, but not individual lines. Approx. 36 lines per
                              column, but actual number varies owing to variation in height of the
                              letters and size of breaks between paragraphs. <dimensions unit="mm"
                                 type="written">
                                 <height quantity="245">245</height>
                                 <width min="160" max="184">160-184</width>
                              </dimensions>
                           </layout>
                        </layoutDesc>
                     </objectDesc>
                     <handDesc hands="2">
                        <handNote script="cursiva">Secretary.</handNote>
                        <handNote>Majority of text written by one scribe; seems to have left spaces
                           at the beginning of paragraphs for another scribe to add a more
                           calligraphic initial, but not all spaces have been filled in. A second
                           scribe (or possibly the same one at a later date) has made some additions
                           to the text, noticable as the ink is darker and the letters are
                           smaller</handNote>
                     </handDesc>
                     <decoDesc>
                        <decoNote>Calligraphic initials inserted at the beginning of paragraphs
                           (mostly 'A's for 'Also) - incomplete.</decoNote>
                        <decoNote>Tall and sometimes clubbed ascenders in the top lines.</decoNote>
                     </decoDesc>
                  </physDesc>
                  <history>
                     <origin>
                        <origPlace>
                           <country key="place_7002445">England</country>
                           <settlement key="place_7012005">Norwich</settlement>
                        </origPlace>
                        <origDate notAfter="1500" notBefore="1418" calendar="Gregorian">14th
                           Century, possibly middle.</origDate>
                     </origin>
                     <provenance>For discussion of manuscript and the guild of St George, see Smith
                        (1870)</provenance>
                  </history>
               </msPart>
               <msPart xml:id="MS_Rawl_D_913_fols.52-53">
                  <msIdentifier>
                     <altIdentifier>
                        <idno>MS Rawl D. 913 fols.52-53</idno>
                     </altIdentifier>
                  </msIdentifier>
                  <msContents>
                     <textLang mainLang="enm">Middle English</textLang>
                     <msItem xml:id="MS_Rawl_D_913_fols.52-53_Item-1">
                        <locus>(fols.52r-53v)</locus>
                        <title>Recipe for 'Charlett'</title>
                        <note>Folios of a recipe book containing instructions for various dishes.
                           Nearly all these recipies have counterparts transcribed in Austin 'Two
                           fifteenth-century cookery books' (1888).</note>
                        <note>Text very close to recipe of the same contained in <ref
                              target="https://medieval.bodleian.ox.ac.uk/catalog/manuscript_4726">MS
                              Douce 55</ref>. See Austin p.117.</note>
                     </msItem>
                     <msItem xml:id="MS_Rawl_D_913_fols.52-53_Item-2">
                        <locus>(fol.52r-v)</locus>
                        <title>Recipe for 'Gelee de chare'</title>
                        <note>Similar to recipe of the same in BL MS Harley 279. See Austin
                           p.25.</note>
                     </msItem>
                     <msItem xml:id="MS_Rawl_D_913_fols.52-53_Item-3">
                        <locus>(fol.53r)</locus>
                        <title>Recipe for 'Hagys de almaygne'</title>
                        <note>Similar to recipe of the same in BL MS Harley 279. See Austin
                           p.44.</note>
                     </msItem>
                     <msItem xml:id="MS_Rawl_D_913_fols.52-53_Item-4">
                        <locus>(fol.53r-v)</locus>
                        <title>Recipe for 'Crustade'</title>
                        <note>Similar to recipes of the same in BL MS Harley 279 and Harley 4016.
                           See Austin p.50 and p.74.</note>
                     </msItem>
                     <msItem xml:id="MS_Rawl_D_913_fols.52-53_Item-5">
                        <locus>(fol.53v)</locus>
                        <title>Recipe for 'Crustade yn lente'</title>
                     </msItem>
                     <msItem xml:id="MS_Rawl_D_913_fols.52-53_Item-6">
                        <locus>(fol.53v)</locus>
                        <title>Recipe for 'Oues ou capon forcez'</title>
                        <note>Simialr to recipe of the same in BL MS Harley 4016. See Austin
                           p.81.</note>
                     </msItem>
                  </msContents>
                  <physDesc>
                     <objectDesc>
                        <supportDesc material="chart">
                           <support>Paper</support>
                           <extent>2 leaves <dimensions unit="mm" type="leaf">
                                 <height quantity="197">197</height>
                                 <width quantity="145">145</width>
                              </dimensions>
                           </extent>
                        </supportDesc>
                        <layoutDesc>
                           <layout columns="1" writtenLines="26 30">One column per side; no ruling
                              apparent and number of lines varies. 26-30 lines per side. <dimensions
                                 unit="mm" type="written">
                                 <height quantity="148">148</height>
                                 <width quantity="102">102</width>
                              </dimensions>
                           </layout>
                        </layoutDesc>
                     </objectDesc>
                     <handDesc hands="1">
                        <handNote script="cursiva">Secretary; informally written and heavily
                           abbreviated. Quite bold aspect.</handNote>
                     </handDesc>
                  </physDesc>
                  <history>
                     <origin>
                        <origPlace>
                           <country key="place_7002445">England</country>
                        </origPlace>
                        <origDate notAfter="1500" notBefore="1400" calendar="Gregorian">15th
                           Century</origDate>
                     </origin>
                  </history>
               </msPart>
               <msPart xml:id="MS_Rawl_D_913_fol.54">
                  <msIdentifier>
                     <altIdentifier>
                        <idno>MS Rawlinson D. 913 fol.54</idno>
                     </altIdentifier>
                  </msIdentifier>
                  <msContents>
                     <textLang mainLang="enm" otherLangs="la">Middle English and Latin</textLang>
                     <msItem xml:id="MS_Rawl_D_913_fol.54_Item-1">
                        <locus>(fol.54r-v)</locus>
                        <title key="work_13270">Medulla grammaticae</title>
                        <note>Section of the medieval Latin glossary known as the 'Medulla
                           grammaticae', covering part of 'I' from 'Ingredior' to 'Interpretor'. For
                           the text, see McCarren's edition of letters G H I and K in Stonyhurt
                           College MS 15 (2019), pp.31-34. Note that there are many variations
                           between different manuscripts of the Medulla.</note>
                     </msItem>
                  </msContents>
                  <physDesc>
                     <objectDesc form="codex">
                        <supportDesc material="chart">
                           <support>Parchment</support>
                           <extent>1 leaf <dimensions unit="mm" type="leaf">
                                 <height>269</height>
                                 <width>197</width>
                              </dimensions>
                           </extent>
                           <condition>Recto badly worn from having been pasted down; illegible in
                              places. Two sharp creases in parchment, one horizontal, one diagonally
                              across top corner. Outer lower corner torn off. One small hole. Verso
                              side much better preserved.</condition>
                        </supportDesc>
                        <layoutDesc>
                           <layout columns="2" writtenLines="45">Two columns per side, 45 lines
                              each. Written space <dimensions unit="mm" type="written">
                                 <height>228</height>
                                 <width>153</width>
                              </dimensions></layout>
                        </layoutDesc>
                     </objectDesc>
                     <handDesc hands="1">
                        <handNote script="cursiva">Anglicana Formata</handNote>
                     </handDesc>
                     <additions>Three additional entries in a different hand in bottom left corner
                        of recto side. Various pen trials in margins of verso; some quite badly
                        smudged. Small stylised figure at top of central margin.</additions>
                  </physDesc>
                  <history>
                     <origin>
                        <origPlace>
                           <country key="place_7002445">England</country>
                        </origPlace>
                        <origDate notAfter="1450" notBefore="1400" calendar="Gregorian">Early 15th
                           Century</origDate>
                     </origin>
                  </history>
               </msPart>
               <msPart xml:id="MS_Rawl_D_913_fols.55-60">
                  <msIdentifier>
                     <altIdentifier>
                        <idno>MS Rawl D. 913 fols.55-60</idno>
                     </altIdentifier>
                  </msIdentifier>
                  <msContents>
                     <textLang mainLang="la" otherLangs="enm">Starts in Latin and changes to Middle
                        English on fol.56v; original codex is mostly in Latin.</textLang>
                     <msItem xml:id="MS_Rawlinson_D_913_fols.55-60_Item-1">
                        <locus>(fols.55r-60v)</locus>
                        <note>Chronicle of London containing details of events in 1460. Latin text
                           of the Chronicle is written in red, with the English text of the articles
                           of accord in recognistion of the right of succession of the duke of York
                           (Oct 1460) is in black.</note>
                     </msItem>
                  </msContents>
                  <physDesc>
                     <objectDesc form="codex">
                        <supportDesc material="perg">
                           <support>Parchment</support>
                           <extent>6 leaves in a single quire.<dimensions unit="mm" type="leaf">
                                 <height>200</height>
                                 <width>145</width>
                              </dimensions></extent>
                           <foliation>Numbering in the lower right corners of some verso sides; may
                              refer to sheet numbers.</foliation>
                        </supportDesc>
                        <layoutDesc>
                           <layout columns="1" writtenLines="32">Single columns with 32 lines each.
                              Written space <dimensions unit="mm" type="written">
                                 <height>133</height>
                                 <width>75</width>
                              </dimensions></layout>
                        </layoutDesc>
                     </objectDesc>
                     <handDesc hands="1">
                        <handNote script="cursiva">Hybrid forms; mostly secretary.</handNote>
                     </handDesc>
                     <decoDesc>
                        <decoNote>Latin text written in red ink; English in black.</decoNote>
                        <decoNote> Space left for a decorated 'B' on fol.55v that has not been
                           filled in. </decoNote>
                        <decoNote>Two decorated capital 'I's in English section of the text,
                           rendered in a simple style. Four lines tall in black ink and tipped with
                           red.</decoNote>
                        <decoNote>Blue section markers divide up Latin text.</decoNote>
                        <decoNote>Red section markers divide up the English text.</decoNote>
                     </decoDesc>
                  </physDesc>
                  <history>
                     <origin>
                        <origPlace>
                           <country key="place_7002445">England</country>, <settlement
                              key="place_7011781">London</settlement>
                        </origPlace>
                        <origDate notAfter="1500" notBefore="1460" calendar="Gregorian">Late 15th
                           Century; after 1460.</origDate>
                     </origin>
                     <provenance>Formerly part of <ref
                           target="https://medieval.bodleian.ox.ac.uk/catalog/manuscript_8029">MS.
                           Rawlinson B. 355,</ref> containing various works relating to the history
                        of London in the fifteenth century. </provenance>
                  </history>
               </msPart>
               <msPart xml:id="MS_Rawl_D_913_fol.61">
                  <msIdentifier>
                     <altIdentifier>
                        <idno>MS Rawl D. 913 fol.61</idno>
                     </altIdentifier>
                  </msIdentifier>
                  <msContents>
                     <textLang mainLang="enm">Middle English</textLang>
                     <msItem xml:id="MS_Rawl_D_913_fol.61_Item-1">
                        <locus>(fol.61r-v)</locus>
                        <title>Epistle of Machari</title>
                        <note> See Hanna (1987) pp.436-442 for edition. The front of the recto
                           (outer) side (i.e. the first lines visible on the fragment) begins with
                           the closing lines of the text (ll.114-116). The legible text from the
                           inner (verso) side of the leaf includes ll.20-30 and ll.51-60. Rear side
                           of the outer (recto) side contains ll.82-93.</note>
                     </msItem>
                     <msItem xml:id="MS_Rawl_D_913_fol.61_Item-2">
                        <locus>(fol.61r)</locus>
                        <title>Epistle of Iohan</title>
                        <note>Text begins with the illuminated 'G', five lines down on the recto
                           side of the fragment. The preceeding five lines are from the Machari
                           text. For edition, see Horstmann (1851) pp.122-3, there erroneously
                           attributed to Richard Rolle and given the title "Against Boasting and
                           Pride".</note>
                     </msItem>
                  </msContents>
                  <physDesc>
                     <objectDesc form="codex">
                        <supportDesc material="perg">
                           <support>Parchment</support>
                           <extent>Half a leaf, inserted into the manuscript folded in half.
                                 <dimensions unit="mm" type="leaf">
                                 <height min="192" max="202">192-202</height>
                                 <width>258</width>
                              </dimensions>
                           </extent>
                           <condition>
                              <p>Leaf has been cut in half, with only the lower part remaning. This
                                 half-leaf has been inserted into the guardbook folded in half, so
                                 'recto' side makes up the outer pages, with the 'verso' as the
                                 inner sides. </p>
                              <p>Patches of faded ink and staining (possibly from water exposure)
                                 means legibility is patchy. Extent of fading may suggest folio has
                                 been used as some kind of wrapper; signs of adhesive in places but
                                 pattern does not immediately suggest use as a pastedown. Traces of
                                 paper and dark black ink on the verso (inner) side.</p>
                              <p>Parchment has several very small holes.</p></condition>
                        </supportDesc>
                        <layoutDesc>
                           <layout columns="2">Written space <dimensions unit="mm" type="written">
                                 <height>110 <!--except this isn't actual height--></height>
                                 <width>120 <!--"based on column on first 'recto' side"--></width>
                              </dimensions>
                           </layout>
                        </layoutDesc>
                     </objectDesc>
                     <handDesc hands="1">
                        <handNote script="cursiva">Anglicana with some Secretary
                           features.</handNote>
                     </handDesc>
                     <decoDesc>
                        <decoNote>Illuminated 'G' five lines down on recto side; gold badly flaked
                           leaving only trace remnants. Initial decorated with red and blue
                           background and gold foliate designs that extend into the
                           margins.</decoNote>
                     </decoDesc>
                  </physDesc>
                  <history>
                     <origin>
                        <origPlace>
                           <country key="place_7002445">England</country>
                        </origPlace>
                        <origDate notAfter="1400" notBefore="1350" calendar="Gregorian">14th
                           century, late</origDate>
                     </origin>
                     <provenance>Inscription: "An old fragment about the danger of Pride". Quarto
                        catalogue attributes the inscription to <persName key="person_29543710"
                           >Thomas Hearne</persName>.</provenance>
                  </history>
               </msPart>
               <msPart xml:id="MS_Rawl_D_913_fol.62">
                  <msIdentifier>
                     <altIdentifier>
<<<<<<< HEAD
                        <idno>MS Rawl. D. 913 fol.62</idno>
=======
                        <idno>MS Rawl D. 913 fol. 4</idno>
>>>>>>> bd1681cd
                     </altIdentifier>
                  </msIdentifier>
                  <msContents>
                     <textLang mainLang="enm">Middle English</textLang>
                     <msItem xml:id="MS_Rawl_D_913_fol.62_Item-1">
                        <locus>(fol.62r-v)</locus>
                        <title key="work_13981">The Prick of Conscience</title>
                        <note>Text from Book 6 of The Prick of Conscience (DIMEV 5398). Fol.6r
                           contains ll.96-121 and ll.126-142; Fol.6v contains ll.158-177 and
                           ll.66-91 as printed in J. H. Morey's edition (2012)</note>
                     </msItem>
                  </msContents>
                  <physDesc>
                     <objectDesc form="codex">
                        <supportDesc material="perg">
                           <support>Parchment</support>
                           <extent>A single bifolum inserted into the manuscript as one
                                 leaf.<dimensions unit="mm" type="leaf">
                                 <height>150</height>
                                 <width>258</width>
                              </dimensions>
                           </extent>
                           <condition>Verso side very worn and hard to read; was kept folded closed
                              before insertion to Rawlinson MS. Large diagonal section of lower
                              corner cut off, as well as small strip from top right.</condition>
                        </supportDesc>
                        <layoutDesc>
                           <layout columns="1" writtenLines="23 26">One column per side; currently
                              23-26 lines per column, although originally 30 lines per side. Written
                              space <dimensions unit="mm" type="written">
                                 <height>110</height>
                                 <width>120</width>
                              </dimensions></layout>
                        </layoutDesc>
                     </objectDesc>
                     <handDesc hands="1">
                        <handNote script="cursiva">Anglicana</handNote>
                     </handDesc>
                     <decoDesc>
                        <decoNote>Ascenders in the first lines (visible on recto side, but not
                           verso) are roughly three times taller than other characters.</decoNote>
                        <decoNote>Red square brackets used to mark rhyming couplets.</decoNote>
                     </decoDesc>
                  </physDesc>
                  <history>
                     <origin>
                        <origPlace>
                           <country key="place_7002445">England</country>
                        </origPlace>
                        <origDate notAfter="1400" notBefore="1300" calendar="Gregorian">14th
                           Century</origDate>
                     </origin>
                     <provenance>Inscription:"This Fragment about Hell, I had of Mr. Bagford".
                        Quarto catalogue attributes the inscription to <persName
                           key="person_29543710">Thomas Hearne</persName>. Refers to the antiquarian
                        John Bagford [1650-1716].</provenance>
                  </history>
               </msPart>
               <msPart xml:id="MS_Rawl_D_913_fol.63">
                  <msIdentifier>
                     <altIdentifier>
<<<<<<< HEAD
                        <idno>MS Rawl D. 913 fol.63</idno>
=======
                        <idno>MS Rawl D. 913 fol. 5</idno>
>>>>>>> bd1681cd
                     </altIdentifier>
                  </msIdentifier>
                  <msContents>
                     <textLang mainLang="enm">Middle English</textLang>
                     <msItem xml:id="MS_Rawl_D_913_fol.63_Item-1">
                        <locus>(fol.63r-v)</locus>
                        <author key="person_9902409">Thomas Hoccleve</author>
                        <title key="work_4806">De regimine principum</title>
                        <note>Eight stanzas from Hoccleve's 'Regiment of Primces' (DIMEV 3581).
                           Recto side contains ll.2184-2211; verso contains ll.2219-2245, as printed
                           in Blyth's 1999 edition. Stanza in the middle (ll.2212-18) is absent in
                           this text.</note>
                     </msItem>
                  </msContents>
                  <physDesc>
                     <objectDesc form="codex">
                        <supportDesc material="perg">
                           <support>Parchment</support>
                           <extent>1 leaf <dimensions unit="mm" type="leaf">
                                 <height>167</height>
                                 <width>111</width>
                              </dimensions>
                           </extent>
                           <condition>Large tear across the middle of the leaf that has been
                              repaired with translucent tape that has discoloured over time. Minor
                              spots of staining across the leaf that does not affect legibility.
                              Recto side slightly discoloured. Traces of paper residue along inner
                              margin of verso side.</condition>
                        </supportDesc>
                        <layoutDesc>
                           <layout columns="1" writtenLines="28">One column per side, 28 lines (four
                              rhyme-royal stanzas) each. Text is continuous with no line breaks
                              between stanzas. Written space <dimensions unit="mm" type="written">
                                 <height>150</height>
                                 <width min="59" max="81">59-81</width>
                              </dimensions></layout>
                        </layoutDesc>
                     </objectDesc>
                     <handDesc hands="1">
                        <handNote script="cursiva">Mixed Anglicana and Secretary features. See <ref
                              target="https://www.medievalscribes.com/index.php?browse=manuscripts&amp;id=410&amp;nav=off"
                              >Late Medieval English Scribes</ref> description.</handNote>
                     </handDesc>
                     <decoDesc>
                        <decoNote>First letter of each line is tipped with red.</decoNote>
                        <decoNote>Initial 'L' in first line of verso side three lines tall with
                           small embellishments in black ink.</decoNote>
                     </decoDesc>
                  </physDesc>
                  <history>
                     <origin>
                        <origPlace>
                           <country key="place_70002445">England</country>
                        </origPlace>
                        <origDate notBefore="1450" notAfter="1500" calendar="Gregorian">15th
                           century, mid to late.</origDate>
                     </origin>
                     <provenance>Inscription:"About a King’s Coronation Oath. This Fragment I had of
                        Mr. Bagford". Quarto catalogue attributes the inscription to <persName
                           key="person_29543710">Thomas Hearne</persName>. Refers to the antiquarian
                        John Bagford [1650-1716].</provenance>
                     <provenance>Of common origin with London, BL MS. Harley 5977 (See Green
                        1978)</provenance>
                  </history>
               </msPart>
               <msPart xml:id="MS_Rawl_D_913_fols.64-65">
                  <msIdentifier>
                     <altIdentifier>
<<<<<<< HEAD
                        <idno>MS. Rawl D. 913 fols.64-65</idno>
=======
                        <idno>MS Rawl D. 913 fol. 6</idno>
>>>>>>> bd1681cd
                     </altIdentifier>
                  </msIdentifier>
                  <msContents>
                     <textLang mainLang="en">Early Modern English</textLang>
                     <msItem xml:id="MS_Rawl_D_913_fols.64-65_Item-1">
                        <locus>(fols.64v)</locus>
                        <title>"When ye entre into prayer"</title>
                        <note>The first of a series of prayers for different occasions.</note>
                     </msItem>
                     <msItem xml:id="MS_Rawl_D_913_fols.64-65_Item-2">
                        <locus>(fols.64v-65r)</locus>
                        <title>"Another, when ye entre into prayer"</title>
                     </msItem>
                     <msItem xml:id="MS_Rawl_D_913_fols.64-65_Item-3">
                        <locus>(fol.65r-65v)</locus>
                        <title>"A prayer to be delivered from error"</title>
                     </msItem>
                     <msItem xml:id="MS_Rawl_D_913_fols.64-65_Item-4">
                        <locus>(fol.65v)</locus>
                        <title>"In Collegio Trinitatis 8 Januarii 1562"</title>
                        <note>Quarto Catalogue adds the expansion "[apud Cantabr.]" to the
                           title.</note>
                     </msItem>
                  </msContents>
                  <physDesc>
                     <objectDesc form="codex">
                        <supportDesc>
                           <support>Paper</support>
                           <extent>2 leaves <dimensions unit="mm" type="leaf">
                                 <height>221</height>
                                 <width>160</width>
                              </dimensions></extent>
                           <condition> Paper quite worn around the edges of the leaves, obscuring
                              parts of the text. Paper strips used to insert the leaves to the codex
                              slightly cover the inner margins. Otherwise good condition.
                           </condition>
                        </supportDesc>
                        <layoutDesc>
                           <layout columns="1" writtenLines="33">One column per side, maximum 33
                              lines per side. Written space <dimensions unit="mm" type="written">
                                 <height>237</height>
                                 <width>146</width>
                              </dimensions></layout>
                        </layoutDesc>
                     </objectDesc>
                     <handDesc hands="1">
                        <handNote script="cursiva">Secretary. Quickly and informally
                           written.</handNote>
                     </handDesc>
                  </physDesc>
                  <history>
                     <origin>
                        <origPlace>
                           <country key="place_7002445">England</country>, <settlement
                              key="place_7010874"> Cambridge</settlement> (tentative attribution) </origPlace>
                        <origDate calendar="Gregorian" when="1562">1562.</origDate>
                     </origin>
<<<<<<< HEAD
                     <provenance>Quarto catalogue attributes to Thomas Cartwright (1534-1603),
                        fellow of Trinity College Cambridge from 1562. Attribution seemingly based
                        on the date and contents of the prayers.</provenance>
=======
                     <provenance>Ruling similar to fol. 5. Both leaves have similar stains and
                        circular warping. May have some shared origin.
                        <!-- not much to go on; Frankis thinks the second poem might be of Scots origin, although does not necessarily follow that this fragment came from Scotland / the north -->
                     </provenance>
>>>>>>> bd1681cd
                  </history>
               </msPart>
               <msPart xml:id="MS_Rawl_D_913_fols.66-67">
                  <msIdentifier>
                     <altIdentifier>
<<<<<<< HEAD
                        <idno>MS Rawl D 913 fols.66-67</idno>
=======
                        <idno>MS Rawl D. 913 fols. 7-8</idno>
>>>>>>> bd1681cd
                     </altIdentifier>
                  </msIdentifier>
                  <msContents>
                     <textLang mainLang="enm">Middle English</textLang>
                     <msItem xml:id="MS_Rawl_D_913_fols.66-67_Item-1">
                        <locus>(fols.66-67)</locus>
                        <title>A Maltster's Ledger</title>
                        <note>Record of malt delivered to various persons between November 1493 and
                           January 1495.</note>
                     </msItem>
                  </msContents>
                  <physDesc>
                     <objectDesc form="codex">
                        <supportDesc material="chart">
                           <support>Paper <watermark> Simple watermark on fol.67 of a hand topped
                                 with a star, situated with chainline running through the middle of
                                 motif. Similar design to Briquet 155679, although dimensions are
                                 different. 82mm tall, 24mm wide. Chainlines 38mm
                              apart.</watermark></support>
                           <extent> 2 leaves <dimensions unit="mm" type="leaf">
                                 <height>288</height>
                                 <width>202</width>
                              </dimensions>
                           </extent>
                           <condition>Leaves in good condition; staining on fol.67v suggests it has
                              been used as a pastedown.</condition>
                        </supportDesc>
                        <layoutDesc>
                           <layout columns="1" writtenLines="18 33">One column per side, 18-33
                              lines. Written space <dimensions unit="mm" type="written">
                                 <height min="250" max="259">250-259</height>
                                 <width min="160" max="165">160-165</width>
                              </dimensions></layout>
                        </layoutDesc>
                     </objectDesc>
                     <handDesc hands="1">
<<<<<<< HEAD
                        <handNote script="cursiva">Secretary.</handNote>
=======
                        <handNote script="cursiva">Mix of Anglicana and Secretary forms.</handNote>
>>>>>>> bd1681cd
                     </handDesc>
                  </physDesc>
                  <history>
                     <origin>
                        <origPlace>
                           <country key="place_7002445">England</country>
                        </origPlace>
                        <origDate from="1493" to="1495" calendar="Gregorian">28th Nov 1493 ("xxviii
                           day of Novembr Ao ix H vii") - 10th Jan 1495 ("xxth day of Ianyver Ao x H
                           vii")</origDate>
                     </origin>
                  </history>
               </msPart>
               <msPart xml:id="MS_Rawl_D_913_fols.68-82">
                  <msIdentifier>
                     <altIdentifier>
                        <idno>MS Rawl D. 913 fols.68-82</idno>
                     </altIdentifier>
                  </msIdentifier>
                  <msContents>
                     <textLang mainLang="en">Early Modern English</textLang>
                     <msItem xml:id="MS_Rawl_D_913_fols.68-82_Item-1">
                        <locus>(fols. 68r-70v)</locus>
                        <title>Letter from S. Powle to T. Powle, 22nd Jan. 1579</title>
                        <note>First letter from Stephen Powle (c. 1553–1630) to his father, Thomas
                           Powle (1514–1601), concerning the former's desire to quit the study of
                           law to pursue divinity.</note>
                     </msItem>
                     <msItem xml:id="MS_Rawl_D_913_fols.68-82_Item-2">
                        <locus>(fols. 70v-72r) </locus>
                        <title>Letter from S. Powle to T. Powle, 30th Jan. 1579</title>
                        <note>Second letter from Stephen Powle to his father on the same subject.
                        </note>
                     </msItem>
                     <msItem xml:id="MS_Rawl_D_913_fols.68-82_Item-3">
                        <locus>(fol. 72v) </locus>
                        <title>Letter from S. Powle to W. Reed, 8th Jan. 1579</title>
                        <note>From Stephen Powle to a Mr. William Reed, regarding the credit of a
                           Mr. Buttes.</note>
                     </msItem>
                     <msItem xml:id="MS_Rawl_D_913_fols.68-82_Item-4">
                        <locus>(fol. 72v)</locus>
                        <title>Letter from W. Reed to S. Powle</title>
                        <note>From Mr. William Reed to Stephen Powle in response to the above.
                        </note>
                     </msItem>
                     <msItem xml:id="MS_Rawl_D_913_fols.68-82_Item-5">
                        <locus>(fols. 72v-73r)</locus>
                        <title>Letter from James Buttes to Ms. Audrey Buttes, 21 Febr. 1579</title>
                        <note>Love letter to ‘Ms. Audrey Butte’ signed ‘I.B.’; Stern believes this
                           letter was written by Powle on behalf of James 'Buttes', a servant
                           previously in the employ of the Buttes of Thornage, Norfolk. A later
                           letter identifies James Buttes as a "little blacke man whose chamber is
                           in the same coort that I [Powle] lodged in". The recipient is apparently
                           a young lady named Audrey, still employed at Thornage. See Stern (1992)
                           p.33.</note>
                     </msItem>
                     <msItem xml:id="MS_Rawl_D_913_fols.68-82_Item-6">
                        <locus>(fol. 73r)</locus>
                        <title>Letter from Ms. Audrey Buttes to James Buttes, 28 Febr. 1579</title>
                        <note>In response to the above. </note>
                     </msItem>
                     <msItem xml:id="MS_Rawl_D_913_fols.68-82_Item-7">
                        <locus>(fols.73r-73v)</locus>
                        <title>Letter from S. Powle to a Mr. Hopkins</title>
                        <note>From Stephen Powle to one Mr. Hopkins, thanking him for providing a
                           commendation and expressing his desire that Hopkins would write to him
                           more frequently.</note>
                     </msItem>
                     <msItem xml:id="MS_Rawl_D_913_fols.68-82_Item-8">
                        <locus>(fols.73v-74r)</locus>
                        <title>Letter from S. Powle to his cousin, T. Rooper, 25 May 1579</title>
                        <note>From Stephen Powle to his cousin, Tho[mas] Rooper, offering Rooper
                           advice and assistance.</note>
                     </msItem>
                     <msItem xml:id="MS_Rawl_D_913_fols.68-82_Item-9">
                        <locus>(fols.74r-74v)</locus>
                        <title>Letter from T. Rooper to his cousin, S. Powle, 24 May 1579</title>
                        <note>From Tho[mas] Rooper to Stephen Powle, informing him that he is unable
                           to pay back money he has borrowed.</note>
                     </msItem>
                     <msItem xml:id="MR_Rawl_D_913_fols.68-82_Item-10">
                        <locus>(fols.74v-75r)</locus>
                        <title>Letter from T. Rooper to S. Powle, 25 May 1579</title>
                        <note>Tho[mas] Rooper's response to Powle's above letter dated 25th May
                           1579.</note>
                     </msItem>
                     <msItem xml:id="MS_Rawl_D_913_fols.68-82_Item-11">
                        <locus>(fols.75r-75v)</locus>
                        <title>Letter to Mrs. Buttes of Thornage, Norfolk, 15 May 1597</title>
                        <note>Concerning the union of James and Audrey Buttes. Unclear if this was
                           written on behalf of James Buttes, or was sent by Stephen himself.</note>
                     </msItem>
                     <msItem xml:id="MS_Rawl_D_913_fols.68-82_Item-12">
                        <locus>(fols.75v-76r)</locus>
                        <title>Letter by S. Powle, "For Butts", 15 May 1579</title>
                        <note>Letter unsigned and with ambiguous recipient. Possibly another written
                           on James' behalf, intended for Audrey.</note>
                     </msItem>
                     <msItem xml:id="MS_Rawl_D_913_fols.68-82_Item-13">
                        <locus>(fols.76r-78v)</locus>
                        <title>Letter from S. Powle to his father, T. Powle, 25 May 1579</title>
                        <note>Third letter from Stephen Powle to his father, Thomas Powle,
                           concerning the former's desire to quit the study of law to pursue
                           divinity.</note>
                     </msItem>
                     <msItem xml:id="MS_Rawl_D_913_fols.68-82_Item-14">
                        <locus>(fol.78v)</locus>
                        <title>Letter from S. Powle to his cousin "Shout", 4 Jul. 1579</title>
                        <note>Concerning correspondance between Powle and his father.</note>
                     </msItem>
                     <msItem xml:id="MS_Rawl_D_913_fols.68-82_Item-15">
                        <locus>(fol.79r)</locus>
                        <note>Note describing letters sent to Mr Hopkins and Mr. Dethick making
                           arrangements for travel to Geneva.</note>
                     </msItem>
                     <msItem xml:id="MS_Rawl_D_913_fols.68-82_Item-16">
                        <locus>(fol.79r)</locus>
                        <title>Letter from S. Powle to "his very good lord" Sir Thomas Bromley
                           "knight lord Chancellor of England", 5 Aug.</title>
                        <note>From Stephen Powle to Sir Thomas Bromley (c. 1530–1587), asking
                           Bromley to intercede with Powle's father concerning Powle's desire to
                           study in Geneva.</note>
                     </msItem>
                     <msItem xml:id="MS_Rawl_D_913_fols.68-82_Item-17">
                        <locus>(fol.79r-79v)</locus>
                        <note>Notes describing two letters to Mr. Dethick concerning travel
                           arrangements to Geneva, 1 Aug. and 20 Nov.</note>
                     </msItem>
                     <msItem xml:id="MS_Rawl_D_913_fols.68-82_Item_18">
                        <locus>(fol.79v)</locus>
                        <note>List of letters sent in December and January 1579, with the names of
                           courriers that sent them.</note>
                     </msItem>
                     <msItem xml:id="MS_Rawl_D_913_fols.68-82_Item-19">
                        <locus>(fol.79v)</locus>
                        <title>Letter from S. Powle to his father, T. Powle, 10 Dec. 1579</title>
                        <note>Concerning details of Powle's travel arrangement in Paris and
                           Geneva.</note>
                     </msItem>
                     <msItem xml:id="MS_Rawl_D_913_fols.68-82_Item-20">
                        <locus>(fols.80r-80v)</locus>
                        <title>Letter from S. Powle to Mr. Wheeler</title>
                        <note>Containing an account of Powle's journey to Paris.</note>
                     </msItem>
                     <msItem xml:id="MS_Rawl_D_913_fols.68-82_Item-21">
                        <locus>(fols.80v)</locus>
                        <title>Letter from S. Powle to Mr. Bodley</title>
                        <note>Concerning Powle's travel arrangements. Mr. Bodley identified as "the
                           merchaunt [tha]t dwelleth in Maiden Lane" in Powle's previous letter to
                           Mr. Wheeler.</note>
                     </msItem>
                     <msItem xml:id="MS_Rawl_D_913_fols.68-82_Item-23">
                        <locus>(fol.81r)</locus>
                        <title>Letter from S. Powle to his father, T. Powle, 2 Dec 1579</title>
                        <note>Concerning Powle's stay in Paris.</note>
                     </msItem>
                     <msItem xml:id="MS_Rawl_D_913_fols.68-82_Item-24">
                        <locus>(fols.81r-81v)</locus>
                        <title>Letter from S. Powle to Sir Thomas Bromley, 31 Dec.</title>
                        <note>Concerning a gift of books from Powle to Bromley.</note>
                     </msItem>
                     <msItem xml:id="MS_Rawl_D_913_fols.68-82_Item-25">
                        <locus>(fol.82r)</locus>
                        <title>Letter from S. Powle to his brother, 31 Dec.</title>
                        <note>Concerning Powle's stay in Paris.</note>
                     </msItem>
                     <msItem xml:id="MS_Rawl_D_913_fols.68-82_Item-26">
                        <locus>(fol.82v)</locus>
                        <title>Letter from S. Powle to Mr. Wheeler, 31 Dec.</title>
                        <note>In which Powle expresses concern that he has not received any
                           correspondance while in Paris.</note>
                     </msItem>
                     <msItem xml:id="MS_Rawl_D_913_fols.68-82_Item-27">
                        <locus>(fol.82v)</locus>
                        <title>Letter from S. Powle to Mr. Angelo, 11 Jan.</title>
                        <note>Concerning various business matters, including dealings with his
                           father and money owed by James Buttes.</note>
                     </msItem>
                     <msItem xml:id="MS_Rawl_D_913_fols.68-82_Item-28">
                        <locus>(fol.82v)</locus>
                        <note>Note describing a letter sent from S. Powle to Mr. Bodley on the 18th
                           January, on the same subject the above letter to Mr. Angelo.</note>
                     </msItem>
                     <msItem xml:id="MS_Rawl_D_913_fols.68-82_Item-29">
                        <locus>(fol.82v)</locus>
                        <title>Letter from S. Powle to Mr. Rooper, incomplete.</title>
                     </msItem>
                  </msContents>
                  <physDesc>
                     <objectDesc form="codex">
                        <supportDesc material="chart">
                           <support>Paper <watermark> Watermarks visible on fols.69, 70, 71, 74, 75,
                                 77, 80 and 81. Clearest on fol.74. 56mm x 23mm. A crowned vase
                                 situated between two vertical chainlines (20mm apart). Orientated
                                 upside down. No matches found in Briquet or Piccard. Briquet 12528
                                 is similar, but with key differences: the decorative topping of the
                                 vase is more like a crown than foliage, and the leaf-topping has
                                 three leaves, not four. The handle is on the opposite
                                 side.</watermark></support>
                           <extent>15 leaves <dimensions unit="mm" type="leaf">
                                 <height>287</height>
                                 <width>203</width>
                              </dimensions>
                           </extent>
                           <foliation>Folios 68-79 were originally numbered as leaves 30-41. Folios
                              80-82 have no obvious numbering.</foliation>
                           <condition>Some worm damage across several leaves. No staining or
                              tearing. Small blots of ink and sealing wax on fol. 82v.</condition>
                        </supportDesc>
                        <layoutDesc>
                           <layout columns="1" writtenLines="45 50"> One column per side, usually
                              45-50 lines long. Letters vary in length.</layout>
                        </layoutDesc>
                     </objectDesc>
                     <handDesc hands="2">
                        <handNote script="cursiva">Mostly written in a late 16th century Secretary
                           Hand, with occasional additions by Powle himself in a more formal
                           script.</handNote>
                     </handDesc>
                  </physDesc>
                  <history>
                     <origin>
                        <origPlace> Letters mostly written while in <country key="place_7002445"
                              >England</country>, <settlement key="place_7011781"
                              >London</settlement>, with some written while travelling in
                              <settlement key="place_7008038">Paris</settlement>. </origPlace>
                        <origDate from="1579" to="1580" calendar="Gregorian">Dated between 23 Jan
                           1578[79] and 11 Jan 1579[80]</origDate>
                     </origin>
<<<<<<< HEAD
                     <provenance>Part of a commonplace book belonging to Stephen Powle (c.
                        1553–1630), largely written during his time at Middle Temple. Several other
                        of Powle's manuscripts survive, many of which are now part of the Bodleian's
                        Tanner collection (See Stern 1992, Appendix A for full details). In
                        particular, <ref
                           target="https://archives.bodleian.ox.ac.uk/repositories/2/archival_objects/212746"
                           >MS Tanner 309</ref> contains duplicates of three of Powle's letters to
                        his father contained in this fragment.</provenance>
=======
                     <provenance/>
>>>>>>> bd1681cd
                  </history>
               </msPart>


               <msPart xml:id="MS_Rawl_D_913_83-84">
                  <msIdentifier>
                     <altIdentifier>
                        <idno>MS. Rawl. D. 913 – fols 83–84</idno>
                     </altIdentifier>
                  </msIdentifier>
                  <msContents>
                     <textLang mainLang="xno">Anglo-Norman</textLang>
                     <msItem>
                        <author key="person_102314637">Wace</author>
                        <title key="work_6839">Roman de Brut</title>
                        <filiation>Probably the oldest extant manuscript of the <title>Roman de
                              Brut</title>, as dated by Hans-Erich Keller on palaeographical and
                           orthographical grounds.</filiation>
                        <note>Lines 7029–7148 and 7391–7510</note>
                        <listBibl>
                           <bibl>Printed in Hans-Erich Keller, ‘Les fragments oxoniens du Roman de
                              Brut de Wace’, in <title>Mélanges de langues et de littératures
                                 romanes offerts à Carl Theodor Gossen</title>, ed. by Germán Colón
                              and Robert Kopp (Bern, 1976), pp. 453–67.</bibl>
                           <bibl>Discussed in Maria Careri, Christine Ruby and Ian Short,
                                 <title>Livres et écritures en français et en occitan au XIIe
                                 siècle: Catalogue illustré</title> (Rome, 2011), item 65.I,
                              pp. 146–47.</bibl>
                           <bibl>Cf. Wace, <title>Roman de Brut</title>, ed. by Ivor Arnold (Paris,
                              1938).</bibl>
                        </listBibl>
                     </msItem>
                  </msContents>
                  <physDesc>
                     <objectDesc form="codex">
                        <supportDesc material="perg">
                           <support>parchment</support>
                           <extent>1 bifolium <dimensions unit="mm" type="leaf">
                                 <height max="215" min="209">209–215</height>
                                 <width max="160" min="150">150–160</width>
                              </dimensions>
                           </extent>
                           <collation>1 bifolium missing between the two leaves.</collation>
                        </supportDesc>
                        <layoutDesc>
                           <layout columns="2" rulingMedium="leadpoint" topLine="above"
                              writtenLines="30">
                              <dimensions unit="mm" type="ruled">
                                 <height quantity="166">166</height>
                                 <width quantity="127">127</width>
                              </dimensions>2 cols, 30 lines, with very faint leadpoint ruling,
                              written above topline. </layout>
                        </layoutDesc>
                     </objectDesc>
                     <handDesc hands="1">
                        <handNote script="protogothic">Protogothic.</handNote>
                     </handDesc>
                     <decoDesc>
                        <decoNote type="colInit">2-line red initials and rubricated running
                           heads.</decoNote>
                     </decoDesc>
                     <additions>
                        <p>Various later annotations, mainly illegible, of the 15th or 16th
                           centuries.</p>
                     </additions>
                  </physDesc>
                  <history>
                     <origin>
                        <origPlace>
                           <country key="place_7002445">England</country>
                        </origPlace>
                        <origDate notAfter="1225" notBefore="1175" calendar="Gregorian">12th
                           century, last quarter, or 13th century, first quarter.</origDate>
                     </origin>
                     <provenance>On <locus from="83r" to="83r">fol. 83r</locus> a very faded
                        annotation in the upper margin seems to read ‘De astrolabio’. The dimensions
                        of the bifolium match those of the leaves of Geoffrey Chaucer's
                           <title>Treatise on the Astrolabe</title> on <locus from="23r" to="42v"
                           >fols 23–42</locus>, for which it could have served as a
                        wrapper.</provenance>
                  </history>
               </msPart>

               <msPart xml:id="MS_Rawl_D_913_85">
                  <msIdentifier>
                     <altIdentifier>
                        <idno>MS. Rawl. D. 913 – fol. 85</idno>
                     </altIdentifier>
                  </msIdentifier>
                  <msContents>
                     <textLang mainLang="xno">Anglo-Norman</textLang>
                     <msItem n="1">
                        <locus from="85ra" to="85ra">(fol. 85ra)</locus>
                        <title type="desc">Verses on infernal punishment</title>
                        <explicit defective="true">Ardra salme &#x204A; ses cors ia merci <gap
                              atLeast="4" reason="damage" unit="char"/></explicit>
                        <note>The last 32 lines of an otherwise unknown Anglo-Norman poem on
                           infernal punishment in alexandrine couplets (Dean no. 600).</note>
                        <listBibl>
                           <bibl>Printed in <title>La Cancun de saint Alexis und einige kleinere
                                 altfranzösische Gedichte des 11. und 12. Jahrhunderts, nebst
                                 vollständigem Wortverzeichniss zu E. Koschwitz’s: Les plus anciens
                                 monuments de la langue française und zu beifolgenden
                              Texten</title>, ed. by E. Stengel (Marburg, 1882), p. 173 n. 1.</bibl>
                           <bibl>See Ruth J. Dean, with Maureen B. M. Bolton, <title>Anglo-Norman
                                 Literature: A Guide to Texts and Manuscripts</title> (London,
                              1999), item 600, pp. 331–32.</bibl>
                        </listBibl>
                     </msItem>
                     <msItem n="2">
                        <locus from="85rb" to="85vb">(fol. 85rb–85vb)</locus>
                        <author key="person_71511104">Benedeit</author>
                        <title key="work_6840">Le Voyage de saint Brendan</title>
                        <incipit>De Mahalt la reine. par qui ualdra lei diuine.</incipit>
                        <filiation>A manuscript belonging to a separate group from all other extant
                           manuscripts of the <title>Voyage de saint Brendan</title>, and the only
                           one to ascribe its commissioning to Matilda of Scotland (1080–1118)
                           rather than Adeliza of Louvain (1103–1151).</filiation>
                        <note>Lines 1–311</note>
                        <listBibl>
                           <bibl>Edited (MS C) in <title>The Anglo-Norman Voyage of St. Brendan by
                                 Benedeit</title>, ed. by E. R. G. Waters (Oxford, 1928).</bibl>
                           <bibl>Discussed in Maria Careri, Christine Ruby and Ian Short,
                                 <title>Livres et écritures en français et en occitan au XIIe
                                 siècle: Catalogue illustré</title> (Rome, 2011), item 65.II,
                              pp. 148–49.</bibl>
                        </listBibl>
                     </msItem>
                  </msContents>
                  <physDesc>
                     <objectDesc form="codex">
                        <supportDesc material="perg">
                           <support>parchment</support>
                           <extent>1 leaf <dimensions unit="mm" type="leaf">
                                 <height quantity="295">295</height>
                                 <width quantity="195">195</width>
                              </dimensions>
                           </extent>
                           <condition>Former pastedown leaf, as shown by dark stains in the upper
                              margin of <locus from="85r" to="85r">fol. 85r</locus>. There is
                              extensive damage to the text on <locus from="85r" to="85r"
                                 >fol. 85r</locus>.</condition>
                        </supportDesc>
                        <layoutDesc>
                           <layout columns="2" rulingMedium="leadpoint" topLine="above"
                              writtenLines="32 52">
                              <dimensions unit="mm" type="ruled">
                                 <height quantity="245">245</height>
                                 <width quantity="156">156</width>
                              </dimensions>2 cols, 51–52 lines, with very faint leadpoint ruling,
                              written above topine.</layout>
                        </layoutDesc>
                     </objectDesc>
                     <handDesc hands="3">
                        <handNote script="protogothic"><term type="script">Protogothic.</term> 3
                           different hands, with one hand responsible for the end of the poem on
                           infernal punishment on <locus from="85ra" to="85ra"/>fol. 85ra, a second
                           hand beginning the <title>Voyage de saint Brendan</title> on <locus
                              from="85rb" to="85va"/>fol. 85rb–va, and a third, smaller hand
                           continuing on <locus from="85va" to="85vb"/>fol. 85va–vb. The
                              <title>Voyage de saint Brendan</title> is lineated as one couplet per
                           line, with a <term type="punctuation" xml:lang="la">punctus
                              elevatus</term> marking the end of a verse and a <term
                              type="punctuation" xml:lang="la">punctus</term> marking the end of a
                           couplet.</handNote>
                     </handDesc>
                     <decoDesc>
                        <decoNote type="colInit">2-line red initial to mark the beginning of the
                              <title>Voyage de saint Brendan</title>.</decoNote>
                     </decoDesc>
                  </physDesc>
                  <history>
                     <origin>
                        <origPlace>
                           <country key="place_7002445">England</country>
                        </origPlace>
                        <origDate notAfter="1225" notBefore="1175" calendar="Gregorian">12th
                           century, last quarter, or 13th century, first quarter.</origDate>
                     </origin>
                     <provenance>Former pastedown leaf.</provenance>
                  </history>
               </msPart>

               <msPart xml:id="MS_Rawl_D_913_86-89">
                  <msIdentifier>
                     <altIdentifier>
                        <idno>MS. Rawl. D. 913 – fols 86–89</idno>
                     </altIdentifier>
                  </msIdentifier>
                  <msContents>
                     <textLang mainLang="xno">Anglo-Norman</textLang>
                     <msItem>
                        <title key="work_16558">Gui de Warewic</title>
                        <note>Lines 8486–8518, 8526–8558, 8567–8605, 8614–8651 <locus from="86r"
                              to="86v">(fol. 86)</locus>; 8892–8940, 8948–8978, 8987–9020, 9027–9060
                              <locus from="87r" to="87v">(fol. 87)</locus>; 11084–11119, 11209–11252
                              <locus from="88r" to="88v">(fol. 88)</locus>; 11265–11299, 11389–11421
                              <locus from="89r" to="89v">(fol. 89)</locus></note>
                        <listBibl>
                           <bibl>Partly printed in Oskar Winneberger, ‘Eine Textprobe aus der
                              altfranzösischen Überlieferung des Guy de Warwick’, in
                                 <title>Frankfurter Neuphilologische Beiträge</title> (Frankfurt,
                              1887), pp. 86–107.</bibl>
                           <bibl>Cf. <title>Gui de Warewic: Roman du XIIIe siècle</title>, ed. by
                              Alfred Ewert (Paris, 1932–33).</bibl>
                        </listBibl>
                     </msItem>
                  </msContents>
                  <physDesc>
                     <objectDesc form="codex">
                        <supportDesc material="perg">
                           <support>parchment</support>
                           <extent>fragments of 2 bifolia <dimensions unit="mm" type="fragment">
                                 <height max="165" min="160">160–165</height>
                                 <width max="150" min="87">87–150</width>
                              </dimensions>
                           </extent>
                           <condition>Former pastedown leaves, heavily trimmed on <locus from="88r"
                                 to="89v">fols 88–89</locus>.</condition>
                        </supportDesc>
                        <layoutDesc>
                           <layout columns="2" subtype="fullWidth" type="fragment"
                              rulingMedium="leadpoint" writtenLines="34">2 cols, at least 34 lines,
                              with faint leadpoint ruling.</layout>
                        </layoutDesc>
                     </objectDesc>
                     <handDesc hands="1">
                        <handNote script="textualisNorthern" execution="libraria">Gothic <term
                              type="script">textualis rotunda</term>. Every verse line is marked
                           with a <term type="punctuation">punctus</term>.</handNote>
                     </handDesc>
                     <decoDesc>
                        <decoNote type="colInit">2- and 3-line red and blue initials.</decoNote>
                     </decoDesc>
                  </physDesc>
                  <history>
                     <origin>
                        <origPlace>
                           <country key="place_7002445">England</country>
                        </origPlace>
                        <origDate notAfter="1325" notBefore="1275" calendar="Gregorian">13th
                           century, last quarter, or 14th century, first quarter.</origDate>
                     </origin>
                     <provenance notAfter="1500" notBefore="1450" type="MLGB3_provenance_evidence"
                        source="http://mlgb3.bodleian.ox.ac.uk/mlgb/book/1650">
                        <orgName role="fmo" key="org_245">Canterbury, Kent, Franciscan
                           convent</orgName>: ‘Hoc volumen conceditur ad vsum fratrum minorum de
                        observantia cantuarie’, 15th century (second half), <locus from="87v"
                           to="87v">fol. 87v</locus>. An inscription of the same form is also found
                        in London, Lambeth Palace Library, 1483.5, a printed book. (<ref
                           target="http://mlgb3.bodleian.ox.ac.uk/mlgb/book/1650"
                        >MLGB3</ref>)</provenance>
                     <provenance type="MLGB3_generalNotes"
                        source="http://mlgb3.bodleian.ox.ac.uk/mlgb/book/1650">Formerly <ref
                           target="https://medieval.bodleian.ox.ac.uk/catalog/manuscript_8742">MS.
                           Rawl. poet. 137</ref>, fols 42–45. It is argued in MLGB3 that the bifolia
                        were used as pastedown leaves in the binding of MS. Rawl. poet. 137 itself,
                        although this assertion is doubtful. (<ref
                           target="http://mlgb3.bodleian.ox.ac.uk/mlgb/book/1650"
                        >MLGB3</ref>)</provenance>
                  </history>
               </msPart>

               <msPart xml:id="MS_Rawl_D_913_90">
                  <msIdentifier>
                     <altIdentifier>
                        <idno>MS. Rawl. D. 913 – fol. 90</idno>
                     </altIdentifier>
                  </msIdentifier>
                  <msContents>
                     <textLang mainLang="xno">Anglo-Norman</textLang>
                     <msItem>
                        <author key="person_95147677">Hugh of Rhuddlan</author>
                        <title key="work_6841">Protheselaus</title>
                        <note>Lines 323–476</note>
                        <bibl>Edited (MS C) in Hue de Rotelande, <title>Protheselaus</title>, ed. by
                           Anthony J. Holden (London, 1991–93).</bibl>
                     </msItem>
                  </msContents>
                  <physDesc>
                     <objectDesc form="codex">
                        <supportDesc material="perg">
                           <support>parchment</support>
                           <extent>1 leaf <dimensions unit="mm" type="leaf">
                                 <height quantity="256">256</height>
                                 <width quantity="174">174</width>
                              </dimensions>
                           </extent>
                           <foliation>The original recto and verso have been reversed in the binding
                              of the fragment.</foliation>
                           <condition>There is extensive damage to the text on <locus from="90r"
                                 to="90r">fol. 90r</locus>.</condition>
                        </supportDesc>
                        <layoutDesc>
                           <layout columns="2" rulingMedium="leadpoint" topLine="below"
                              writtenLines="40">
                              <dimensions unit="mm" type="ruled">
                                 <height quantity="224">224</height>
                                 <width quantity="153">153</width>
                              </dimensions>2 cols, 40 lines, with very faint leadpoint ruling,
                              written below topline. </layout>
                        </layoutDesc>
                     </objectDesc>
                     <handDesc hands="1">
                        <handNote script="textualisNorthern" execution="libraria">Gothic <term
                              type="script">textualis rotunda</term>.</handNote>
                     </handDesc>
                     <decoDesc>
                        <decoNote type="unfilled">Spaces left empty for 1- and 3-line
                           initials.</decoNote>
                     </decoDesc>

                  </physDesc>
                  <history>
                     <origin>
                        <origPlace>
                           <country key="place_7002445">England</country>
                        </origPlace>
                        <origDate notAfter="1300" notBefore="1275" calendar="Gregorian">13th
                           century, last quarter.</origDate>
                     </origin>
                     <provenance>Probably once part of the same manuscript as <locus from="91"
                           to="91">fol. 91</locus>, and subsequently used as a pastedown in the same
                        binding.</provenance>
                  </history>
               </msPart>

               <msPart xml:id="MS_Rawl_D_913_91">
                  <msIdentifier>
                     <altIdentifier>
                        <idno>MS. Rawl. D. 913 – fol. 91</idno>
                     </altIdentifier>
                  </msIdentifier>
                  <msContents>
                     <textLang mainLang="xno">Anglo-Norman</textLang>
                     <msItem>
                        <author key="person_95147677">Hugh of Rhuddlan</author>
                        <title key="work_6842">Ipomedon</title>
                        <note>Lines 10173–10332</note>
                        <bibl>Edited (MS C) in Hue de Rotelande, <title>Ipomedon</title>, ed. by
                           Anthony J. Holden (Paris, 1979).</bibl>

                     </msItem>
                  </msContents>
                  <physDesc>
                     <objectDesc form="codex">

                        <supportDesc material="perg">
                           <support>parchment</support>
                           <extent>1 leaf <dimensions unit="mm" type="leaf">
                                 <height quantity="252">252</height>
                                 <width quantity="174">174</width>
                              </dimensions>
                           </extent>
                           <condition>Former pastedown leaf. There is significant damage to the
                              text.</condition>
                        </supportDesc>
                        <layoutDesc>
                           <layout columns="2" rulingMedium="leadpoint" topLine="below"
                              writtenLines="40">
                              <dimensions unit="mm" type="ruled">
                                 <height quantity="224">224</height>
                                 <width quantity="151">151</width>
                              </dimensions> 2 cols, 40 lines, with very faint leadpoint ruling,
                              written below topline.</layout>
                        </layoutDesc>
                     </objectDesc>
                     <handDesc hands="1">
                        <handNote script="textualisNorthern" execution="libraria">Gothic <term
                              type="script">textualis rotunda</term>.</handNote>
                     </handDesc>
                     <decoDesc>
                        <decoNote type="unfilled">Spaces left empty for 3-, 4- and 8-line
                           initials.</decoNote>

                     </decoDesc>
                  </physDesc>
                  <history>
                     <origin>
                        <origPlace>
                           <country key="place_7002445">England</country>
                        </origPlace>
                        <origDate notAfter="1300" notBefore="1275" calendar="Gregorian">13th
                           century, last quarter.</origDate>
                     </origin>
                     <provenance notBefore="1578" notAfter="1594">‘William’, ‘William Redman’,
                        ‘Hardress’, in the outer margin of <locus from="91r" to="91r"
                           >fol. 91r</locus>: probably <persName key="person_24470098" type="fmo"
                           >William Redman, d. 1602</persName>, Rector of Upper Hardres, Kent, from
                        1578 to 1594 and later Bishop of Norwich. (<ref
                           target="https://doi.org/10.1093/ref:odnb/23262">ODNB</ref>)</provenance>
                     <provenance>A later hand adds a largely illegible inscription ending on
                        ‘Leadsham his book’ in the upper margin.</provenance>
                  </history>
               </msPart>

               <msPart xml:id="MS_Rawl_D_913_92">
                  <msIdentifier>
                     <altIdentifier>
                        <idno>MS. Rawl. D. 913 – fol. 92</idno>
                     </altIdentifier>
                  </msIdentifier>
                  <msContents>
                     <textLang mainLang="fro">Old French</textLang>
                     <msItem>
                        <author key="person_102314637">Wace</author>
                        <title key="work_6839">Roman de Brut</title>
                        <note>Lines 4346–4364, 4453–4471</note>
                        <filiation>The gap between lines on the same leaf suggests a substantial
                           lacuna in the exemplar.</filiation>
                        <listBibl>
                           <bibl>Printed in Hans-Erich Keller, ‘Les fragments oxoniens du Roman de
                              Brut de Wace’, in <title>Mélanges de langues et de littératures
                                 romanes offerts à Carl Theodor Gossen</title>, ed. by Germán Colón
                              and Robert Kopp (Bern, 1976), pp. 453–67.</bibl>
                           <bibl>Cf. Wace, <title>Roman de Brut</title>, ed. by Ivor Arnold (Paris,
                              1938).</bibl>
                        </listBibl>
<<<<<<< HEAD
=======

>>>>>>> bd1681cd
                     </msItem>
                  </msContents>
                  <physDesc>
                     <objectDesc form="codex">
                        <supportDesc material="perg">

                           <support>parchment</support>
                           <extent>fragment of 1 leaf <dimensions unit="mm" type="fragment">
                                 <height quantity="149">149</height>
                                 <width max="77" min="73">73–77</width>
                              </dimensions>
                           </extent>
                        </supportDesc>
                        <layoutDesc>
                           <layout columns="1" type="fragment" rulingMedium="leadpoint"
                              topLine="below" writtenLines="19">Upper inner quarter of the leaf: 1
                              col., 19 lines, with leadpoint ruling.</layout>
                        </layoutDesc>
                     </objectDesc>
                     <handDesc hands="1">
                        <handNote script="textualisNorthern" execution="formata">Gothic <term
                              type="script">textualis quadrata</term>.</handNote>
                     </handDesc>
                     <decoDesc>
                        <decoNote type="rubrication">Rubricated letters at the beginning of almost
                           every verse line.</decoNote>
                     </decoDesc>
                     <additions>
                        <p>A largely illegible annotation is added in the margin of <locus
                              from="92v" to="92v">fol. 92v</locus>.</p>
                     </additions>
                  </physDesc>
                  <history>
                     <origin>
                        <origPlace>
                           <country key="place_1000070">France</country>, <region>Picardy</region>
                           (as shown by Keller on linguistic grounds) </origPlace>
                        <origDate notAfter="1400" notBefore="1300" calendar="Gregorian">14th
                           century</origDate>. </origin>
                     <provenance notBefore="1678" notAfter="1735">‘Fragmentum in quo mentio de
                        Cassibellano’, <locus from="92v" to="92v">fol. 92v</locus>: added by
                           <persName key="person_29543710">Thomas Hearne, 1678–1735</persName>,
                        according to the Quarto Catalogue.</provenance>
                  </history>
               </msPart>

               <msPart xml:id="MS_Rawl_D_913_93">
                  <msIdentifier>
                     <altIdentifier>
                        <idno>MS. Rawl. D. 913 – fol. 93</idno>
                     </altIdentifier>
                  </msIdentifier>
                  <msContents>
                     <textLang mainLang="fro">Old French</textLang>
                     <msItem>
                        <author key="person_304922354">Jean de Meun</author>
                        <title key="work_1919">Roman de la Rose</title>
                        <note>Lines 11721–11890</note>
                        <bibl>Cf. Guillaume de Lorris and Jean de Meun, <title>Le Roman de la
                              Rose</title>, ed. by Félix Lecoy (Paris, 1965–70).</bibl>
                     </msItem>
                  </msContents>
                  <physDesc>
                     <objectDesc form="codex">
                        <supportDesc material="perg">
                           <support>parchment</support>
                           <extent>fragment of 1 leaf <dimensions unit="mm" type="fragment">
                                 <height quantity="263">263</height>
                                 <width quantity="117">117</width>
                              </dimensions>
                           </extent>
                           <foliation>The original recto and verso have been reversed in the binding
                              of the fragment.</foliation>
                           <collation>The last leaf of a quire.</collation>
                           <condition>Formerly used in a binding, probably as a spine lining, as
                              indicated by the vertical crease. There are large tears along the
                              crease, and there is significant damage to the text on <locus
                                 from="93ra" to="93ra">fol. 93ra</locus> and <locus from="93vb"
                                 to="93vb">fol. 93vb</locus>.</condition>
                        </supportDesc>
                        <layoutDesc>
                           <layout cert="high" type="reconstruction" subtype="fullHeight"
                              columns="3" rulingMedium="leadpoint" writtenLines="42 43">Originally 3
                              cols (as suggested by the gap of 43 lines between the last legible
                              line and the catchword), 2 cols extant, 42–43 lines, with leadpoint
                              ruling.</layout>
                        </layoutDesc>
                     </objectDesc>
                     <handDesc hands="1">
                        <handNote script="textualisNorthern" execution="libraria">Gothic <term
                              type="script">textualis rotunda</term>, but with frequent
                           single-compartment a.</handNote>
                     </handDesc>
                     <decoDesc>
                        <decoNote type="colInit">2-line red and blue initials.</decoNote>
                        <decoNote type="rubrication">Rubricated letters at the beginning of every
                           line, and a rubricated verse line serving as a catchword in the lower
                           margin of <locus from="93r" to="93r">fol. 93r</locus>.</decoNote>
                     </decoDesc>
                  </physDesc>
                  <history>
                     <origin>
                        <origPlace cert="high">
                           <country key="place_1000070">France</country>
                        </origPlace>
                        <origDate notAfter="1400" notBefore="1300" calendar="Gregorian">14th
                           century</origDate>. </origin>
                     <provenance>Taken from <ref
                           target="https://medieval.bodleian.ox.ac.uk/catalog/manuscript_8756">MS.
                           Rawl. poet. 162</ref>.</provenance>
                  </history>
               </msPart>

               <msPart xml:id="MS_Rawl_D_913_94-97">
                  <msIdentifier>
                     <altIdentifier>
                        <idno>MS. Rawl. D. 913 – fols 94–97</idno>
                     </altIdentifier>
                  </msIdentifier>
                  <msContents>
                     <textLang mainLang="fro">Old French</textLang>
                     <msItem>
                        <author key="person_95220054">Guillaume de Lorris</author>
                        <author key="person_304922354">Jean de Meun</author>
                        <title key="work_1919">Roman de la rose</title>
                        <note>Lines 646–682, 753–792 (<locus from="94a" to="94a">fol. 94a</locus>);
                           696–722, 725–751 (<locus from="94b" to="94b">fol. 94b</locus>);
                           1587–1613, 1692–1720 (<locus from="95a" to="95a">fol. 95a</locus>);
                           1629–1653, 1668–1690 (<locus from="95b" to="95b">fol. 95b</locus>),
                           3922–3951, 4029–4057 (<locus from="96a" to="96a">fol. 96a</locus>);
                           3952–3991, 3992–4028 (<locus from="96b" to="96b">fol. 96b</locus>);
                           12036–12075, 12140–12177 (<locus from="97a" to="97a">fol. 97a</locus>);
                           12093–12113, 12121–12139 (<locus from="97b" to="97b">fol.
                           97b</locus>)</note>
                        <bibl>Cf. Guillaume de Lorris and Jean de Meun, <title>Le Roman de la
                              Rose</title>, ed. by Félix Lecoy (Paris, 1965–70).</bibl>
                     </msItem>
                  </msContents>
                  <physDesc>
                     <objectDesc form="codex">
                        <supportDesc material="perg">
                           <support>parchment</support>
                           <extent>8 fragments of individual columns taken from 4 leaves <dimensions
                                 unit="mm" type="fragment">
                                 <height max="212" min="109">109–212</height>
                                 <width max="87" min="77">77–87</width>
                              </dimensions>
                           </extent>
                        </supportDesc>
                        <layoutDesc>
                           <layout cert="high" columns="2" type="reconstruction"
                              subtype="fullHeight" rulingMedium="ink" writtenLines="40">Originally 2
                              cols (now separated into fragments of 1 col.), 40 lines, with ink
                              ruling.</layout>
                        </layoutDesc>
                     </objectDesc>
                     <handDesc hands="1">
                        <handNote script="textualisNorthern" execution="libraria">Gothic <term
                              type="script">textualis rotunda</term>.</handNote>
                     </handDesc>
                     <decoDesc>
                        <decoNote type="decInit">Decorated 2- and 4-line gold initials, accompanied
                           by rubrics. (<ref
                              target="https://catalog.hathitrust.org/Record/000468709">Pächt and
                              Alexander</ref> i. 600)</decoNote>
                     </decoDesc>
                     <additions>
                        <p>An <term type="script">anglicana</term> hand of the 15th century adds
                           line 792 at the bottom of <locus from="94av" to="94av"
                           >fol. 94av</locus>.</p>
                     </additions>
                  </physDesc>
                  <history>
                     <origin>
                        <origPlace cert="low">
                           <country key="place_1000070">France (?)</country>
                        </origPlace>or <origPlace cert="low">
                           <country key="place_7002445">England (?)</country>
                        </origPlace>
                        <origDate notAfter="1400" notBefore="1300" calendar="Gregorian">14th
                           century</origDate>. </origin>
                     <provenance> Provenance prior to Rawlinson unknown. </provenance>
                  </history>
               </msPart>

               <msPart xml:id="MS_Rawl_D_913_98">
                  <msIdentifier>
                     <altIdentifier>
                        <idno>MS. Rawl. D. 913 – fol. 98</idno>
                     </altIdentifier>
                  </msIdentifier>
                  <msContents>
                     <textLang mainLang="dum">Middle Dutch</textLang>
                     <msItem>
                        <author key="person_56624842">Jacob van Maerlant</author>
                        <title key="work_6843">Spiegel historiael</title>
                        <note>Part III, book I, chapter xxxiii, line 94–chapter xxxiv, line 95
                           (Malchus and Jerome)</note>
                        <bibl>Cf. Jacob van Maerlant, <title>Spiegel historiael</title>, ed. by M.
                           de Vries and E. Verwijs (Leiden, 1863).</bibl>
                     </msItem>
                  </msContents>
                  <physDesc>
                     <objectDesc form="codex">
                        <supportDesc material="perg">
                           <support>parchment</support>
                           <extent>1 leaf <dimensions unit="mm" type="leaf">
                                 <height quantity="250">250</height>
                                 <width quantity="161">161</width>
                              </dimensions>
                           </extent>
                           <foliation>The original recto and verso have been reversed in the binding
                              of the fragment.</foliation>
                        </supportDesc>
                        <layoutDesc>
                           <layout columns="2" rulingMedium="leadpoint" topLine="below"
                              writtenLines="39">
                              <dimensions unit="mm" type="ruled">
                                 <height quantity="215">215</height>
                                 <width quantity="137">137</width>
                              </dimensions>2 cols, 39 lines, with leadpoint ruling. </layout>
                        </layoutDesc>
                     </objectDesc>
                     <handDesc hands="1">
                        <handNote script="textualisNorthern" execution="libraria">Gothic <term
                              type="script">textualis rotunda</term>.</handNote>
                     </handDesc>
                     <decoDesc>
                        <decoNote type="colInit">2-line red initial, following the rubric announcing
                           the chapter on Jerome.</decoNote>
                     </decoDesc>
                     <additions>The number ‘xvi’ has been added in the upper margin of <locus
                           from="98v" to="98v">fol. 98v</locus>.</additions>
                  </physDesc>
                  <history>
                     <origin>
                        <origPlace cert="medium">
                           <country key="place_7024097">Flanders (?)</country>
                        </origPlace>or <origPlace cert="low">
                           <country key="place_7016845">Netherlands (?)</country>
                        </origPlace>
                        <origDate notAfter="1400" notBefore="1300" calendar="Gregorian">14th
                           century</origDate>. </origin>
                     <provenance>Former endleaf.</provenance>
                     <provenance notBefore="1539" notAfter="1618">‘Knyvett’, along with the motto
                        ‘Manet alta mente repostum’, <locus from="98r" to="98r">fol. 98r</locus>: in
                        the hand of <persName key="person_20886969">Sir Thomas Knyvett of
                           Ashwellthorpe, c.1539–1618</persName>.</provenance>
                  </history>
               </msPart>

               <msPart xml:id="MS_Rawl_D_913_99">
                  <msIdentifier>
                     <altIdentifier>
                        <idno>MS. Rawl. D. 913 – fol. 99</idno>
                     </altIdentifier>
                  </msIdentifier>
                  <msContents>
                     <summary>Lost from the volume.</summary>
                     <textLang mainLang="fro">Old French</textLang>
                     <msItem>
                        <title type="desc">Theological treatise in prose</title>
                        <note>Edmund Stengel noted the existence of this item in 1882 and
                           transcribed the rubric ‘Chy s’ensieult che que on doibt dire quant aucune
                           creature gist en son lit mortel et en son derrain extremtei’; its loss
                           was already noted by the Quarto Catalogue in 1898.</note>
                        <bibl>See E. Stengel, ‘Hs. Rawlinson Miscellanea 1370 alt 1262’,
                              <title>Zeitschrift für romanische Philologie</title> 6 (1882), 390–96
                           (p. 392).</bibl>
                     </msItem>
                  </msContents>
                  <physDesc>
                     <objectDesc form="codex">
                        <supportDesc material="perg">
                           <support>parchment</support>
                           <extent>1 fragment of a leaf </extent>
                        </supportDesc>
                        <layoutDesc>
                           <layout columns="2">2 cols.</layout>
                        </layoutDesc>
                     </objectDesc>
                  </physDesc>
                  <history>
                     <origin>
                        <origDate notAfter="1400" notBefore="1300" calendar="Gregorian">14th
                           century, as dated by Stengel.</origDate>
                     </origin>
                  </history>
               </msPart>

               <msPart xml:id="MS_Rawl_D_913_100">
                  <msIdentifier>
                     <altIdentifier>
                        <idno>MS. Rawl. D. 913 – fol. 100</idno>
                     </altIdentifier>
                  </msIdentifier>
                  <msContents>
                     <textLang mainLang="fro">Old French</textLang>
                     <msItem>
                        <title type="desc">Treatise on wisdom and repentance</title>
                        <note>Fragment of an otherwise unknown prose treatise on the degrees of
                           wisdom and on repentance. A section begins 'La .vj. degre.
                              <supplied>L</supplied>i siesime de gre de proesce
                              e<supplied>st</supplied> apelee magnificence</note>
                     </msItem>
                  </msContents>
                  <physDesc>
                     <objectDesc form="codex">
                        <supportDesc material="perg">
                           <support>parchment</support>
                           <extent>1 fragment of a leaf <dimensions unit="mm" type="fragment">
                                 <height quantity="255">255</height>
                                 <width quantity="107">107</width>
                              </dimensions>
                           </extent>
                        </supportDesc>
                        <layoutDesc>
                           <layout columns="1" rulingMedium="leadpoint" topLine="below"
                              writtenLines="31">At least 1 col., at least 31 lines, with very faint
                              leadpoint ruling.</layout>
                        </layoutDesc>
                     </objectDesc>
                     <handDesc hands="1">
                        <handNote script="textualisNorthern" execution="libraria">Gothic <term
                              type="script">textualis semiquadrata</term>.</handNote>
                     </handDesc>
                     <decoDesc>
                        <decoNote type="unfilled">Spaces left empty for 2-line initials.</decoNote>
                        <decoNote type="rubrication">Rubric reading ‘La .vi. degre.’ on <locus
                              from="100r" to="100r">fol. 100r</locus>, as well as rubricated letters
                           at the beginning of sentences.</decoNote>
                     </decoDesc>
                     <additions>
                        <p>An 18th-century hand notes ‘Vertue and Xtian magnificence’ in the margin
                           of <locus from="100v" to="100v">fol. 100v</locus>.</p>
                     </additions>
                  </physDesc>
                  <history>
                     <origin>
                        <origPlace cert="low">
                           <country key="place_1000070">France (?)</country>
                        </origPlace>or <origPlace cert="low">
                           <country key="place_7002445">England (?)</country>
                        </origPlace>
                        <origDate notAfter="1400" notBefore="1300" calendar="Gregorian">14th
                           century.</origDate>
                     </origin>
                     <provenance>Provenance prior to Rawlinson unknown.</provenance>
                  </history>
               </msPart>

               <msPart xml:id="MS_Rawl_D_913_101">
                  <msIdentifier>
                     <altIdentifier>
                        <idno>MS. Rawl. D. 913 – fol. 101</idno>
                     </altIdentifier>
                  </msIdentifier>
                  <msContents>
                     <textLang mainLang="xno">Anglo-Norman</textLang>
                     <msItem>
                        <title key="work_10670">Britton</title>
                        <note>Book I, chapter 24 (De Apels de Homicides)</note>
                        <bibl>Cf. <title>Britton</title>, ed. by F. M. Nichols (Oxford, 1865), pp.
                           109–14.</bibl>
                     </msItem>
                  </msContents>
                  <physDesc>
                     <objectDesc form="codex">
                        <supportDesc material="perg">
                           <support>parchment</support>
                           <extent>1 fragment of a leaf <dimensions unit="mm" type="fragment">
                                 <height quantity="204">204</height>
                                 <width quantity="148">148</width>
                              </dimensions>
                           </extent>
                           <condition>The verso is heavily worn, and a marked horizontal crease
                              indicates use in a binding.</condition>
                        </supportDesc>
                        <layoutDesc>
                           <layout columns="1" subtype="fullWidth" type="fragment" writtenLines="31"
                              rulingMedium="leadpoint" topLine="below">1 col., at least 35 lines,
                              with faint leadpoint ruling.</layout>
                        </layoutDesc>
                     </objectDesc>
                     <handDesc hands="1">
                        <handNote script="cursivaAntiquior" execution="libraria"><term type="script"
                              >Anglicana</term>.</handNote>
                     </handDesc>
                     <decoDesc>
                        <decoNote type="flourInit">Flourished 3-line red initial on <locus
                              from="101r" to="101r">fol. 101r</locus>.</decoNote>
                     </decoDesc>
                     <additions>
                        <p>Marginal annotations in the scribal hand. A later hand adds what appears
                           to be ‘goflid’ in the inner margin of <locus from="101r" to="101r"
                              >fol. 101r</locus>.</p>
                     </additions>
                  </physDesc>
                  <history>
                     <origin>
                        <origPlace>
                           <country key="place_7002445">England</country>
                        </origPlace>
                        <origDate notAfter="1325" notBefore="1300" calendar="Gregorian">14th
                           century, first quarter.</origDate>
                     </origin>
                     <provenance>Formerly used in a binding.</provenance>
                  </history>
               </msPart>

               <msPart xml:id="MS_Rawl_D_913_102">
                  <msIdentifier>
                     <altIdentifier>
                        <idno>MS. Rawl. D. 913 – fol. 102</idno>
                     </altIdentifier>
                  </msIdentifier>
                  <msContents>
                     <textLang mainLang="xno">Anglo-Norman</textLang>
                     <msItem>
                        <title type="desc" key="work_15568">Year Book</title>
                        <note>Fragment of an unidentified (perhaps otherwise unknown) year book,
                           connected by the Quarto Catalogue to the year book fragments on <locus
                              from="106r" to="111r">fols 106–11</locus> but not obviously part of
                           the same volume. One case relates to 'lay de marche' and in another
                           'Edward Charles' is a party.</note>

                     </msItem>
                  </msContents>
                  <physDesc>
                     <objectDesc form="codex">
                        <supportDesc material="perg">

                           <support>parchment</support>
                           <extent>1 fragment of a leaf <dimensions unit="mm" type="fragment">
                                 <height quantity="200">200</height>
                                 <width quantity="160">160</width>
                              </dimensions>
                           </extent>
                           <condition>Dark stains and a vertical crease indicate previous use in a
                              binding.</condition>
                        </supportDesc>
                        <layoutDesc>
                           <layout columns="1" subtype="fullWidth" type="fragment" writtenLines="31"
                              >1 col., at least 31 lines, unruled.</layout>
                        </layoutDesc>
                     </objectDesc>
                     <handDesc hands="1">
                        <handNote script="cursivaAntiquior">Anglicana.</handNote>

                     </handDesc>
                  </physDesc>
                  <history>
                     <origin>
                        <origPlace>
                           <country key="place_7002445">England</country>
                        </origPlace>
                        <origDate notAfter="1325" notBefore="1300" calendar="Gregorian">14th
                           century, first quarter</origDate>
                     </origin>
                     <provenance>Formerly used in a binding.</provenance>
                  </history>
               </msPart>

               <msPart xml:id="MS_Rawl_D_913_103-105">
                  <msIdentifier>
                     <altIdentifier>
                        <idno>MS. Rawl. D. 913 – fols 103–105</idno>
                     </altIdentifier>
                  </msIdentifier>
                  <msContents>
                     <textLang mainLang="fro">Old French</textLang>
                     <msItem>
                        <title key="work_16559">Alexandre en prose</title>
                        <filiation>fragment of the Second Redaction</filiation>
                        <bibl>Cf. <title>Der altfranzösische Prosa-Alexanderroman nach der Berliner
                              Bilderhandschrift: nebst dem lateinischen Original der Historia de
                              preliis (Rezension J<hi rend="superscript">2</hi>)</title>, ed. by
                           Alfons Hilka (Halle, 1920), pp. 76–97.</bibl>
                     </msItem>
                  </msContents>
                  <physDesc>
                     <objectDesc form="codex">
                        <supportDesc material="perg">
                           <support>parchment</support>
                           <extent>half of 1 leaf and 2 full leaves <dimensions unit="mm"
                                 type="fragment">
                                 <height max="285" min="263">263–285</height>
                                 <width max="190" min="91">91–190</width>
                              </dimensions>
                           </extent>
                           <collation><locus from="105r" to="105v">Fol. 105</locus> has been
                              misbound and should precede <locus from="103r" to="104v">fols
                                 103–104</locus>.</collation>
                           <condition><locus from="103r" to="103v">Fol. 103</locus> has been trimmed
                              down to half a leaf. Dark stains indicate previous use as
                              pastedowns.</condition>
                        </supportDesc>
                        <layoutDesc>
                           <layout columns="1" rulingMedium="leadpoint" topLine="below"
                              writtenLines="28">
                              <dimensions unit="mm" type="ruled">
                                 <height quantity="199">199</height>
                                 <width quantity="125">125</width>
                              </dimensions> 1 col., 28 lines, with leadpoint ruling.</layout>
                        </layoutDesc>
                     </objectDesc>
                     <handDesc hands="1">
                        <handNote script="cursivaAntiquior"><term type="script"
                           >Anglicana</term>.</handNote>
                     </handDesc>
                     <decoDesc>
                        <decoNote type="unfilled">Spaces left empty for illustrations and 2-line
                           initials.</decoNote>
                        <decoNote type="rubrication">Rubrics: ‘Conment alixandres renuoie a d<gap
                              reason="damage"/>’ (<locus from="103r" to="103r">fol. 103r</locus>);
                              ‘<gap reason="damage"/>alixandres li roys trouua sa mere <gap
                              reason="damage"/>’ (<locus from="103v" to="103v">fol. 103v</locus>);
                           ‘Conment chiaus qui estoient ou lieu de dayres li manderent le respons
                           des lettres conment alixandres auoit destruite sa prouince’ (<locus
                              from="105r" to="105r">fol. 105r</locus>).</decoNote>
                     </decoDesc>
                     <additions>
                        <p>Various later scribbles and annotations in the margins and between
                           sections of the text, partly upside-down and frequently illegible. On
                              <locus from="103r" to="103v">fol. 103</locus>, the annotations predate
                           the trimming of the leaf.</p>
                     </additions>
                  </physDesc>
                  <history>
                     <origin>
                        <origPlace>
                           <country key="place_7002445">England</country>
                        </origPlace>
                        <origDate notAfter="1375" notBefore="1325" calendar="Gregorian">14th
                           century, second or third quarter</origDate>. </origin>
                     <provenance>Formerly used as pastedowns in a schoolbook at <orgName role="fmo"
                           key="org_153660885">Magdalen College School</orgName>.</provenance>
                     <provenance notBefore="1477" notAfter="1530">‘Thomas Grey’, ‘Ricardus Grey’,
                        ‘Jhon Grey’, ‘Antony Grey’, <locus from="104r" to="104r">fol. 104r</locus>:
                        probably <persName role="fmo" key="person_3916">Thomas Grey,
                           1477–1530</persName>, 2nd Marquess of Dorset, who from 1495 was educated
                        at Magdalen College School together with his brothers. (<ref
                           target="https://doi.org/10.1093/ref:odnb/11561">ODNB</ref>)</provenance>
                     <provenance notBefore="1504" notAfter="1509">On <locus from="105v" to="105v"
                           >fol. 105v</locus> is scribbled a letter from the schoolboy ‘Robert Yall’
                        to his master, beginning: ‘Master Mullysworth I wold pray and beseytt yow
                        that yow wold be my good master’. <bibl>Dated between c.1504 and 1509 and
                           transcribed in Nicholas Orme, <title>Education in Early Tudor England:
                              Magdalen College Oxford and Its School, 1480–1540</title> (Oxford,
                           1998), p. 76</bibl>.</provenance>
                     <provenance notBefore="1678" notAfter="1735">‘2196, Disp. 46’, <locus
                           from="104v" to="104v">fol. 104v</locus>: added by <persName role="fmo"
                           key="person_29543710">Thomas Hearne, 1678–1735</persName>, according to
                        the Quarto Catalogue, in reference to his early printed copy of the
                           <title>Historia preliis</title>, now <ref
                           target="http://incunables.bodleian.ox.ac.uk/record/A-171">Auct. 2Q
                           4.7(1)</ref>, although it is not clear that this is the volume in which
                        these leaves served as pastedowns.</provenance>
                  </history>
               </msPart>

               <msPart xml:id="MS_Rawl_D_913_106-111">
                  <msIdentifier>
                     <altIdentifier>
                        <idno>MS. Rawl. D. 913 – fols 106–111</idno>
                     </altIdentifier>
                  </msIdentifier>
                  <msContents>
                     <textLang mainLang="xno" otherLangs="la">Anglo-Norman and Latin</textLang>
                     <msItem>
                        <title type="desc" key="work_15568">Year Books</title>
                        <note>Fragments of year books for Edward I and Edward II, dated to regnal
                           year 29 (probably Edw I, 1301) on <locus from="108r" to="108r"
                              >fol. 108r</locus> and regnal year 4 (probably Edw II, 1311) on <locus
                              from="11v" to="111v">fol. 111v</locus>. </note>
                        <bibl>See J. H. Baker, <title>English Legal Manuscripts, Vol. II</title>
                           (Zug, 1978), p. 183.</bibl>

                     </msItem>
                  </msContents>
                  <physDesc>
                     <objectDesc form="codex">
                        <supportDesc material="perg">


                           <support>parchment</support>
                           <extent>6 leaves <dimensions unit="mm" type="leaf">
                                 <height quantity="280">280</height>
                                 <width quantity="190">190</width>
                              </dimensions>
                           </extent>
                           <foliation><locus from="106r" to="110v">Fols 106–110</locus> were
                              previously foliated as fols 59, 60, 57, 58, 61.</foliation>
                           <collation>The leaves have been bound in the wrong order. The correct
                              order, following the earlier foliation, is <locus from="108r"
                                 to="108v">fol. 108</locus>, <locus from="109r" to="109v"
                                 >fol. 109</locus>, <locus from="106r" to="106v">fol. 106</locus>,
                                 <locus from="107r" to="107v">fol. 107</locus>, <locus from="110r"
                                 to="110v">fol. 110</locus>, <locus from="111r" to="111v"
                                 >fol. 111</locus>. </collation>
                           <condition>Heavily worn.</condition>
                        </supportDesc>
                        <layoutDesc>
                           <layout columns="1" writtenLines="25 56">1 col., 25–56 lines, largely
                              unruled.</layout>
                        </layoutDesc>
                     </objectDesc>
                     <handDesc hands="2">
                        <handNote script="cursivaAntiquior" execution="currens"><term type="script"
                              >Anglicana</term>. 2 distinct hands: the first is responsible for
                              <locus from="106r" to="106r">fol. 106r</locus> and <locus from="108r"
                              to="109v">fols 108–109</locus>, the second for <locus from="106v"
                              to="107v">fols 106v–107</locus> and <locus from="110r" to="111v">fols
                              110–111</locus>.</handNote>
                     </handDesc>
                     <additions>
                        <p>Marginal annotations in the scribal hand. A later hand adds what appears
                           to be ‘29 E. 1 Bastard 27’ in the outer margin of <locus from="111r"
                              to="111r">fol. 111r</locus>.</p>
                     </additions>

                  </physDesc>
                  <history>
                     <origin>
                        <origPlace>
                           <country key="place_7002445">England</country>
                        </origPlace>
                        <origDate notAfter="1325" notBefore="1300" calendar="Gregorian">14th
                           century, first quarter</origDate>. </origin>
                  </history>
               </msPart>

               <msPart xml:id="MS_Rawl_D_913_112-129">
                  <msIdentifier>
                     <altIdentifier>
                        <idno>MS. Rawl. D. 913 – fols 112–129</idno>
                     </altIdentifier>
                  </msIdentifier>
                  <msContents>
                     <textLang mainLang="frm">Middle French</textLang>
                     <msItem n="1">
                        <locus from="112r" to="121v">(fols 112–121)</locus>
                        <title key="work_16560">Ci nous dit</title>
                        <note>Exempla on St Hilary, Abbot Helies, St Anthony and others not
                           otherwise attested in the tradition of the <title>Ci nous
                           dit</title>.</note>
                        <bibl>Cf. <title>Ci nous dit</title>, ed. by Gérard Blangez (Paris,
                           1979).</bibl>
                     </msItem>
                     <msItem n="2">
                        <locus from="122r" to="129v">(fols 122–129)</locus>
                        <title type="desc">Theological manual</title>
                        <note>Unidentified manual covering the Ten Commandments, the five senses,
                           the seven deadly sins, the seven sacraments, the celebration of Mass and
                           priesthood. Fol. 122r, 'Des cinc sens natureulx', begins 'Dieu ta donne
                           le sens et les membres et tout le corps pour garder le cuer', fol. 122v,
                           'Des .vij. pechiez mortielx', begins 'Saint Iohan dit en son apocalice
                           que il vit issir'.</note>

                     </msItem>
                  </msContents>
                  <physDesc>
                     <objectDesc form="codex">

                        <supportDesc material="perg">
                           <support>parchment</support>
                           <extent>18 leaves: 1 quire of eight (<locus from="112r" to="119v">fols
                                 112–119</locus>), 1 bifolium (<locus from="120r" to="121v">fols
                                 120–121</locus>), 1 quire of eight (<locus from="122r" to="129v"
                                 >fols 122–129</locus>). <dimensions unit="mm" type="leaf">
                                 <height quantity="255">255</height>
                                 <width quantity="170">170</width>
                              </dimensions>
                           </extent>
                           <foliation>Contemporary foliation as fols 194–201 (<locus from="112r"
                                 to="119v">fols 112–119</locus>), fols 205–206 (<locus from="120r"
                                 to="121v">fols 120–121</locus>), fols 210–217 (<locus from="122r"
                                 to="129v">fols 122–129</locus>).</foliation>
                           <collation>The gap in the medieval foliation corresponds to the missing
                              leaves of the second quire, of which only the central bifolium
                              remains.</collation>
                        </supportDesc>
                        <layoutDesc>
                           <layout columns="1" rulingMedium="leadpoint" topLine="below"
                              writtenLines="30">
                              <dimensions unit="mm" type="ruled">
                                 <height quantity="155">155</height>
                                 <width quantity="115">115</width>
                              </dimensions>1 col., 30 lines, with very faint leadpoint
                              ruling.</layout>
                        </layoutDesc>
                     </objectDesc>
                     <handDesc hands="1">
                        <handNote script="textualisNorthern" execution="libraria">Gothic <term
                              type="script">textualis semiquadrata</term>.</handNote>
                     </handDesc>
                     <musicNotation>
                        <p>Added notation: see below, Additions.</p>
                     </musicNotation>
                     <decoDesc>
                        <decoNote type="flourInit">Flourished 2-line red and blue
                           initials.</decoNote>
                     </decoDesc>
                     <additions>
                        <p>Latin marginal annotations in the same 15th-century hand as the
                           contemporary foliation.</p>
                        <p>Various scribbles, doodles and annotations of the 16th century, including
                           a note beginning ‘Right wourshippefull and my Synguler good Maister’ on
                              <locus from="117v" to="117v">fol. 117v</locus>. Several attempts at
                           adding musical notation: an empty 4-line staff on <locus from="113v"
                              to="113v">fol. 113</locus>, two 4-line staves with square notation on
                              <locus from="117v" to="117v">fol. 117v</locus>, an empty 7-line staff
                           on <locus from="127r" to="127r">fol. 127r</locus>, several notes on
                              <locus from="127v" to="127v">fol. 127v</locus>, one 4-line and one
                           5-line staff with square notation on <locus from="128r" to="128r"
                              >fol. 128r</locus>.</p>
                     </additions>

                  </physDesc>
                  <history>
                     <origin>
                        <origPlace>
                           <country cert="medium" key="place_7002445">England (?)</country>
                        </origPlace>
                        <origDate notAfter="1500" notBefore="1450" calendar="Gregorian">15th
                           century</origDate>. </origin>
                  </history>
               </msPart>

            </msDesc>
         </sourceDesc>
      </fileDesc>
      <revisionDesc>
         <change when="2023-11">Ruth Allen: new descriptions of fols. 1-8</change>
         <change when="2023-09">Michael Angerer: new descriptions of fols 83–129.</change>
         <change when="2021-12-14">Add provenance information from MLGB3.</change>
         <change when="2019-10-31" xml:id="MMM">
            <persName>Toby Burrows/Mapping Manuscript Migrations</persName>Provenance and
            acquisition information added using <ref
               target="https://github.com/mapping-manuscript-migrations/oxford-tei-updates/blob/master/update_oxford_prov.rb"
               >https://github.com/mapping-manuscript-migrations/oxford-tei-updates/blob/master/update_oxford_prov.rb</ref>
            in collaboration with the <ref target="http://mappingmanuscriptmigrations.org/">Mapping
               Manuscript Migrations</ref> project.</change>
         <change when="2017-07-01">First online publication.</change>
         <change when="2017-05-25">
            <persName>James Cummings</persName> Up-converted the markup using <ref
               target="https://github.com/jamescummings/Bodleian-msDesc-ODD/blob/master/convertTolkien2Bodley.xsl"
               >https://github.com/jamescummings/Bodleian-msDesc-ODD/blob/master/convertTolkien2Bodley.xsl</ref>
         </change>
      </revisionDesc>
   </teiHeader>
   <text>
      <body>
         <p/>
      </body>
   </text>
</TEI><|MERGE_RESOLUTION|>--- conflicted
+++ resolved
@@ -125,18 +125,11 @@
                            </listBibl>
                         </source>
                      </recordHist>
-<<<<<<< HEAD
-                     <availability>
-                        <p>This item will be on display in the exhibition "Chaucer Here and Now",
-                           Bodleian Libraries, Weston Library, 8 December 2023 – 28 April 2024. It
-                           will not be orderable between those dates or for a short period before or
-                           afterwards.</p>
-                     </availability>
-=======
+
                     <!-- <availability>
                         <p>Fols. 22-42 (Chaucer's Astrolabe) will be on display in the exhibition "Chaucer Here and Now", Bodleian Libraries, Weston Library, 8 December 2023 – 28 April 2024, and will not be orderable between those dates or for a short period before or afterwards.</p>
                      </availability>-->
->>>>>>> bd1681cd
+
                   </adminInfo>
                   <surrogates>
                      <bibl subtype="partial" type="digital-facsimile">
@@ -182,7 +175,7 @@
                         </bibl>
                      </listBibl>
                      <listBibl>
-<<<<<<< HEAD
+
                         <bibl>Thomas Austin, <title>Two Fifteenth-Centry Cookery Books</title>,
                            (London, 1888)</bibl>
                         <bibl>Henry Bergen, <title>Lydgate's Troy Book : A.D. 1412-20</title>,
@@ -249,37 +242,8 @@
                            (London, 1865-9)</bibl>
                         <bibl> Richard M. Wilson, 'Lyrical Poetry' in <title>The Lost Literature of
                               Medieval England</title>, (London, 1952) pp.159-186 </bibl>
-                     </listBibl>
-                  </listBibl>
-               </additional>
-               <msPart xml:id="MS_Rawl_D_913_fol.1">
-                  <msIdentifier>
-                     <altIdentifier>
-                        <idno>MS Rawl D. 913 fol.1</idno>
-                     </altIdentifier>
-=======
-                        <bibl>John A. Burrow, "Poems Without Contexts: The Rawlinson Lyrics" in
-                           Essays on Medieval Literature (Oxford, 1984)</bibl>
-                        <bibl>John C. Hirsh, "The Rawlinson Lyrics: Context Memory and Performance"
-                           in Middle English texts in transition : a festschrift dedicated to
-                           Toshiyuki Takamiya on his 70th birthday (Woodbridge, 2014)</bibl>
-                        <bibl>Norman Davies, "Another Fragment of 'Richard Coer de Lyon'"
-                              <title>Notes and Queries</title> Vol.16 Iss.12 (1969) pp.447–52 esp.
-                           pp.451–2</bibl>
-                        <bibl>Peter Dronke, "The Rawlinson Lyrics" <title>Notes and Queries</title>
-                           Vol.8 Iss. 7 (1961) pp.245-6</bibl>
-                        <bibl>P. J. Frankis, "Some Late Middle English Lyrics in the Bodleian
-                           Library" <title>Anglia</title> Vol.73 (1995), pp.299-305
-                           esp.299-301.</bibl>
-                        <bibl>Kathleen L. Scott, "A Mid-Fifteenth-Century English Illuminating Shop
-                           and its Customers", <title>Journal of the Warburg and Courtauld
-                              Institutes</title>, Vol. 31 (1968): 170-196, esp. 189-191.</bibl>
-                        <bibl>
-                           <title>Idelle Sullens, "The Chronicle of Robert Mannyng of Brunne ;
-                              edited with introduction, notes, and glossary by Idelle Sullens"
-                              (Binghamton, N.Y, 1996)</title> esp. pp.22-39; pp.395-402.</bibl>
-                        <bibl> Richard M. Wilson, "9: Lyrical Poetry" in The Lost Literature of
-                           Medieval England (London, 1952) pp.159-186 </bibl>
+       
+                      
                      </listBibl>
                   </listBibl>
                </additional>
@@ -288,7 +252,7 @@
                <msPart xml:id="MS_Rawl_D_913_fol.1">
                   <msIdentifier>
                      <idno>MS Rawl D. 913 fol. 1</idno>
->>>>>>> bd1681cd
+
                   </msIdentifier>
                   <msContents>
                      <textLang mainLang="enm" otherLangs="frm">Middle English with some
@@ -1296,11 +1260,9 @@
                <msPart xml:id="MS_Rawl_D_913_fol.62">
                   <msIdentifier>
                      <altIdentifier>
-<<<<<<< HEAD
+
                         <idno>MS Rawl. D. 913 fol.62</idno>
-=======
-                        <idno>MS Rawl D. 913 fol. 4</idno>
->>>>>>> bd1681cd
+
                      </altIdentifier>
                   </msIdentifier>
                   <msContents>
@@ -1362,11 +1324,9 @@
                <msPart xml:id="MS_Rawl_D_913_fol.63">
                   <msIdentifier>
                      <altIdentifier>
-<<<<<<< HEAD
+
                         <idno>MS Rawl D. 913 fol.63</idno>
-=======
-                        <idno>MS Rawl D. 913 fol. 5</idno>
->>>>>>> bd1681cd
+
                      </altIdentifier>
                   </msIdentifier>
                   <msContents>
@@ -1435,11 +1395,9 @@
                <msPart xml:id="MS_Rawl_D_913_fols.64-65">
                   <msIdentifier>
                      <altIdentifier>
-<<<<<<< HEAD
+
                         <idno>MS. Rawl D. 913 fols.64-65</idno>
-=======
-                        <idno>MS Rawl D. 913 fol. 6</idno>
->>>>>>> bd1681cd
+
                      </altIdentifier>
                   </msIdentifier>
                   <msContents>
@@ -1497,26 +1455,19 @@
                               key="place_7010874"> Cambridge</settlement> (tentative attribution) </origPlace>
                         <origDate calendar="Gregorian" when="1562">1562.</origDate>
                      </origin>
-<<<<<<< HEAD
+
                      <provenance>Quarto catalogue attributes to Thomas Cartwright (1534-1603),
                         fellow of Trinity College Cambridge from 1562. Attribution seemingly based
                         on the date and contents of the prayers.</provenance>
-=======
-                     <provenance>Ruling similar to fol. 5. Both leaves have similar stains and
-                        circular warping. May have some shared origin.
-                        <!-- not much to go on; Frankis thinks the second poem might be of Scots origin, although does not necessarily follow that this fragment came from Scotland / the north -->
-                     </provenance>
->>>>>>> bd1681cd
+
                   </history>
                </msPart>
                <msPart xml:id="MS_Rawl_D_913_fols.66-67">
                   <msIdentifier>
                      <altIdentifier>
-<<<<<<< HEAD
+
                         <idno>MS Rawl D 913 fols.66-67</idno>
-=======
-                        <idno>MS Rawl D. 913 fols. 7-8</idno>
->>>>>>> bd1681cd
+
                      </altIdentifier>
                   </msIdentifier>
                   <msContents>
@@ -1553,11 +1504,9 @@
                         </layoutDesc>
                      </objectDesc>
                      <handDesc hands="1">
-<<<<<<< HEAD
-                        <handNote script="cursiva">Secretary.</handNote>
-=======
+
                         <handNote script="cursiva">Mix of Anglicana and Secretary forms.</handNote>
->>>>>>> bd1681cd
+
                      </handDesc>
                   </physDesc>
                   <history>
@@ -1788,7 +1737,7 @@
                         <origDate from="1579" to="1580" calendar="Gregorian">Dated between 23 Jan
                            1578[79] and 11 Jan 1579[80]</origDate>
                      </origin>
-<<<<<<< HEAD
+
                      <provenance>Part of a commonplace book belonging to Stephen Powle (c.
                         1553–1630), largely written during his time at Middle Temple. Several other
                         of Powle's manuscripts survive, many of which are now part of the Bodleian's
@@ -1797,9 +1746,8 @@
                            target="https://archives.bodleian.ox.ac.uk/repositories/2/archival_objects/212746"
                            >MS Tanner 309</ref> contains duplicates of three of Powle's letters to
                         his father contained in this fragment.</provenance>
-=======
-                     <provenance/>
->>>>>>> bd1681cd
+
+
                   </history>
                </msPart>
 
@@ -2218,10 +2166,7 @@
                            <bibl>Cf. Wace, <title>Roman de Brut</title>, ed. by Ivor Arnold (Paris,
                               1938).</bibl>
                         </listBibl>
-<<<<<<< HEAD
-=======
-
->>>>>>> bd1681cd
+
                      </msItem>
                   </msContents>
                   <physDesc>
