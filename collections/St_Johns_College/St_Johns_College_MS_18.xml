--- conflicted
+++ resolved
@@ -1,12 +1,8 @@
-<<<<<<< HEAD
-<?xml-model href="https://raw.githubusercontent.com/msDesc/consolidated-tei-schema/master/msdesc.rng" type="application/xml" schematypens="http://relaxng.org/ns/structure/1.0"?><?xml-model href="https://raw.githubusercontent.com/msDesc/consolidated-tei-schema/master/msdesc.rng" type="application/xml" schematypens="http://purl.oclc.org/dsdl/schematron"?><TEI xmlns="http://www.tei-c.org/ns/1.0" xmlns:tei="http://www.tei-c.org/ns/1.0" xml:id="manuscript_12018">
-=======
 <?xml version="1.0" encoding="UTF-8"?>
 <?xml-model href="https://raw.githubusercontent.com/msDesc/consolidated-tei-schema/master/msdesc.rng" type="application/xml" schematypens="http://relaxng.org/ns/structure/1.0"?>
 <?xml-model href="https://raw.githubusercontent.com/msDesc/consolidated-tei-schema/master/msdesc.rng" type="application/xml" schematypens="http://purl.oclc.org/dsdl/schematron"?>
 <TEI xml:id="manuscript_12018" xmlns="http://www.tei-c.org/ns/1.0"
    xmlns:tei="http://www.tei-c.org/ns/1.0">
->>>>>>> 1dd00991
    <teiHeader>
       <fileDesc>
          <titleStmt>
@@ -41,16 +37,10 @@
             <msDesc xml:id="St_Johns_College_MS_18" xml:lang="en">
                <msIdentifier>
                   <settlement>Oxford</settlement>
-<<<<<<< HEAD
-                  <repository>St John's College (in progress)</repository>
+                  <repository>St John's College</repository>
                   <idno type="shelfmark">St John's College MS. 18</idno>
                <idno type="ieArk">ark:29072/a8dj52w380dd</idno><idno type="crArk">ark:29072/a8df65v6973p</idno></msIdentifier>
-=======
-                  <repository>St John's College</repository>
-                  <idno type="shelfmark">St John's College MS 18</idno>
-               </msIdentifier>
                <head>Roland of Lisbon, <title>Reductorium physiognomie</title></head>
->>>>>>> 1dd00991
                <msContents>
                   <textLang mainLang="la">Latin</textLang>
                   <msItem n="1" xml:id="St_Johns_College_MS_18-item1">
