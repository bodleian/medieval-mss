<?xml version="1.0" encoding="UTF-8"?>
<?xml-model href="https://raw.githubusercontent.com/msDesc/consolidated-tei-schema/master/msdesc.rng" type="application/xml" schematypens="http://relaxng.org/ns/structure/1.0"?>
<?xml-model href="https://raw.githubusercontent.com/msDesc/consolidated-tei-schema/master/msdesc.rng" type="application/xml" schematypens="http://purl.oclc.org/dsdl/schematron"?>
<TEI xml:id="manuscript_12346" xmlns="http://www.tei-c.org/ns/1.0" xmlns:tei="http://www.tei-c.org/ns/1.0">
   <teiHeader xml:lang="en">
      <fileDesc>
         <titleStmt>
            <title>St John's College MS. 346</title>
            <title type="collection">St John's College MSS. (in progress)</title>
            <respStmt xml:id="RM">
               <resp when="2002">Cataloguer</resp>
               <persName>Ralph Hanna</persName>
            </respStmt>
            <respStmt xml:id="SJC">
               <resp when="2021">Encoding</resp>
               <persName>Sian Witherden</persName>
            </respStmt>
         </titleStmt>
         <editionStmt>
            <edition>TEI P5</edition>
            <funder>Conversion of the printed catalogue to TEI funded by <orgName>the Thompson Family Charitable Trust</orgName></funder>
         </editionStmt>
         <publicationStmt>
            <publisher>Special Collections, Bodleian Libraries</publisher>
            <address>
               <orgName type="department">Special Collections</orgName>
               <orgName type="unit">Bodleian Libraries</orgName>
               <orgName type="institution">University of Oxford</orgName>
               <street>Weston Library, Broad Street</street>
               <settlement>Oxford</settlement>
               <postCode>OX1 3BG</postCode>
               <country>United Kingdom</country>
            </address>
            <distributor>
               <email>specialcollections.enquiries@bodleian.ox.ac.uk</email>
            </distributor>
            <idno type="msID">St_Johns_College_MS_346</idno>
            <idno type="collection">St_Johns_College</idno>
            <idno type="catalogue">Western</idno>
         </publicationStmt>
         <sourceDesc>
            <msDesc xml:id="St_Johns_College_MS_346" xml:lang="en">
               <msIdentifier>
                  <settlement>Oxford</settlement>
                  <repository>St John's College (in progress)</repository>
                  <idno type="shelfmark">St John's College MS. 346</idno>
               </msIdentifier>
               <head>Indenture</head>
               <msContents>
                  <textLang mainLang="la">Latin</textLang>
                  <msItem n="1" xml:id="St_Johns_College_MS_346-item1">
<<<<<<< HEAD
                     <note>'Willelmus filius Helie de Englefeld Omnibus hominibus et amicis suis
                        salutem Vestra nouerit uniuersitas me dedisse et concessisse Willielmo cum
                        Barba unam hidam terre In Merstona cum suis pertinenciis <gap
                           reason="editorial"/>' <note type="editorial">[in return for a mark of
                           silver annually]</note></note>
                     <title type="desc" key="work_10876">Indenture</title>
                     <note>The document also refers to previous actions ‘in curia domini mei
                        Geruasii paganelli’; Gervaise is also the first witness, the second ‘Isabel
                        com’ uxore sua’; and the list includes ‘Alano de Witachre’, whom a pencilled
                        note <date calendar="Gregorian" notBefore="1800" notAfter="1900">(s.
                           xix)</date> on the dorse identifies with a person who appears 33 Henry
                        II, i.e. <date>1186</date>.</note>
=======
                     <note>'Willelmus filius Helie de Englefeld Omnibus hominibus et amicis suis salutem Vestra nouerit uniuersitas me dedisse et concessisse Willielmo cum Barba unam hidam terre In Merstona cum suis pertinenciis <gap reason="editorial"/>' <note type="editorial">[in return for a mark of silver annually]</note></note>
                     <title type="desc">Indenture</title>
                     <note>The document also refers to previous actions ‘in curia domini mei Geruasii paganelli’; Gervaise is also the first witness, the second ‘Isabel com’ uxore sua’; and the list includes ‘Alano de Witachre’, whom a pencilled note <date calendar="Gregorian" notAfter="1900" notBefore="1800">(s. xix)</date> on the dorse identifies with a person who appears 33 Henry II, i.e. <date>1186</date>.</note>
>>>>>>> 4a455760
                  </msItem>
               </msContents>
               <physDesc>
                  <objectDesc form="sheet">
                     <supportDesc material="perg">
                        <support>Vellum. Folded and cut with two vellum tags for seals, the seals no longer present.</support>
                        <extent><dimensions type="leaf" unit="mm">
                              <height quantity="95">95 mm (as folded over)</height>
                              <width quantity="163">163</width>
                           </dimensions>
                        </extent>
                     </supportDesc>
                     <layoutDesc>
                        <layout writtenLines="12">12 lines of text.</layout>
                     </layoutDesc>
                  </objectDesc>
                  <handDesc>
                     <handNote script="protogothic">Written in transitional <term type="script">protogothic bookhand</term>/<term type="script">gothic textura.</term></handNote>
                  </handDesc>
               </physDesc>
               <history>
                  <origin>
                     <origDate calendar="Gregorian" notBefore="1150" notAfter="1200">s. xii<hi
                           rend="superscript">2/2</hi></origDate>
                     <origPlace>
                        <country key="place_7002445">England</country>
                     </origPlace>
                  </origin>
                  <provenance>The inked accession number 28330, from the library of <persName key="person_73979081" role="fmo">Sir Thomas Phillipps</persName> at Middle Hill.</provenance>
                  <acquisition when="1981">Purchased at Sotheby, 13 April 1981, lot 184 (a Phillipps sale) from the Leishman Fund.</acquisition>
               </history>
               <additional>
                  <adminInfo>
                     <recordHist>
                        <source>
                           <bibl>Ralph Hanna, <title>A descriptive catalogue of the western medieval manuscripts of St. John's College, Oxford</title> (Oxford: Oxford University Press, 2002)</bibl>
                        </source>
                     </recordHist>
                     <availability>
                        <p>For enquiries relating to this manuscript please contact <ref target="https://www.sjc.ox.ac.uk/discover/library/special-collections">St John's College Library</ref>.</p>
                     </availability>
                  </adminInfo>
                  <listBibl>
                     <bibl><!--insert--></bibl>
                  </listBibl>
               </additional>
            </msDesc>
         </sourceDesc>
      </fileDesc>
      <revisionDesc>
         <change when="2021-10">First online publication</change>
         <!--This will need to be adjusted-->
      </revisionDesc>
   </teiHeader>
   <text>
      <body>
         <p><!--Body paragraph provided for validation and future transcription--></p>
      </body>
   </text>
</TEI><|MERGE_RESOLUTION|>--- conflicted
+++ resolved
@@ -49,7 +49,7 @@
                <msContents>
                   <textLang mainLang="la">Latin</textLang>
                   <msItem n="1" xml:id="St_Johns_College_MS_346-item1">
-<<<<<<< HEAD
+
                      <note>'Willelmus filius Helie de Englefeld Omnibus hominibus et amicis suis
                         salutem Vestra nouerit uniuersitas me dedisse et concessisse Willielmo cum
                         Barba unam hidam terre In Merstona cum suis pertinenciis <gap
@@ -62,11 +62,7 @@
                         note <date calendar="Gregorian" notBefore="1800" notAfter="1900">(s.
                            xix)</date> on the dorse identifies with a person who appears 33 Henry
                         II, i.e. <date>1186</date>.</note>
-=======
-                     <note>'Willelmus filius Helie de Englefeld Omnibus hominibus et amicis suis salutem Vestra nouerit uniuersitas me dedisse et concessisse Willielmo cum Barba unam hidam terre In Merstona cum suis pertinenciis <gap reason="editorial"/>' <note type="editorial">[in return for a mark of silver annually]</note></note>
-                     <title type="desc">Indenture</title>
-                     <note>The document also refers to previous actions ‘in curia domini mei Geruasii paganelli’; Gervaise is also the first witness, the second ‘Isabel com’ uxore sua’; and the list includes ‘Alano de Witachre’, whom a pencilled note <date calendar="Gregorian" notAfter="1900" notBefore="1800">(s. xix)</date> on the dorse identifies with a person who appears 33 Henry II, i.e. <date>1186</date>.</note>
->>>>>>> 4a455760
+
                   </msItem>
                </msContents>
                <physDesc>
