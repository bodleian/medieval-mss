<?xml-model href="https://raw.githubusercontent.com/msDesc/consolidated-tei-schema/master/msdesc.rng" type="application/xml" schematypens="http://relaxng.org/ns/structure/1.0"?><?xml-model href="https://raw.githubusercontent.com/msDesc/consolidated-tei-schema/master/msdesc.rng" type="application/xml" schematypens="http://purl.oclc.org/dsdl/schematron"?><TEI xmlns="http://www.tei-c.org/ns/1.0" xmlns:tei="http://www.tei-c.org/ns/1.0" xml:id="manuscript_12029">
   <teiHeader xml:lang="en">
      <fileDesc>
         <titleStmt>
            <title>St John's College MS. 29</title>
            <title type="collection">St John's College MSS</title>
            <respStmt xml:id="RM">
               <resp when="2002">Cataloguer</resp>
               <persName>Ralph Hanna</persName>
            </respStmt>
            <respStmt xml:id="SJC">
               <resp when="2021">Encoding</resp>
               <persName>Sian Witherden</persName>
            </respStmt>
         </titleStmt>
         <editionStmt>
            <edition>TEI P5</edition>
            <funder>Conversion of the printed catalogue to TEI funded by <orgName>the Thompson
                  Family Charitable Trust</orgName></funder>
         </editionStmt>
         <publicationStmt>
            <publisher>Special Collections, Bodleian Libraries</publisher>
            <address>
               <orgName type="department">Special Collections</orgName>
               <orgName type="unit">Bodleian Libraries</orgName>
               <orgName type="institution">University of Oxford</orgName>
               <street>Weston Library, Broad Street</street>
               <settlement>Oxford</settlement>
               <postCode>OX1 3BG</postCode>
               <country>United Kingdom</country>
            </address>
            <distributor>
               <email>specialcollections.enquiries@bodleian.ox.ac.uk</email>
            </distributor>
            <idno type="msID">St_Johns_College_MS_29</idno>
            <idno type="collection">St_Johns_College</idno>
            <idno type="catalogue">Western</idno>
         </publicationStmt>
         <sourceDesc>
            <msDesc xml:lang="en" xml:id="St_Johns_College_MS_29">
               <msIdentifier>
                  <settlement>Oxford</settlement>
<<<<<<< HEAD
                  <repository>St John's College (in progress)</repository>
                  <idno type="shelfmark">St John's College MS. 29</idno>
               <idno type="ieArk">ark:29072/a84b29b565ph</idno><idno type="crArk">ark:29072/a847429882cr</idno></msIdentifier>
=======
                  <repository>St John's College</repository>
                  <idno type="shelfmark">St John's College MS 29</idno>
               </msIdentifier>
>>>>>>> 1dd00991
               <head>Vulgate Bible</head>
               <msContents>
                  <textLang mainLang="la">Latin</textLang>
                  <msItem n="1" xml:id="St_Johns_College_MS_29-item1">
                     <locus from="1ra" to="459rb">Fols. 1<hi rend="superscript">ra</hi>–459<hi rend="superscript">rb</hi>:</locus>
                     <rubric><supplied>E</supplied>pistola IERONIMI ad paulinum presbiterum de
                        omnibus diuinis historie libris</rubric>
                     <incipit>F <note type="editorial">[unfilled space for painted incipit]</note>
                        Ambrosius tua michi munuscula perferens detulit et suauissimas literas <gap reason="editorial"/></incipit>
                     <incipit><note type="editorial">[<locus from="4ra" to="4ra">fol. 4<hi rend="superscript">ra</hi></locus>, the text]</note> In principio
                        Creauit deus celum et terram <gap reason="editorial"/></incipit>
                     <incipit><note type="editorial">[<locus from="364rb" to="364rb">fol. 364<hi rend="superscript">rb</hi></locus>]</note> Matheus ex iudea sicut
                        in ordine euangelistarum <gap reason="editorial"/></incipit>
                     <incipit><note type="editorial">[<locus from="364va" to="364va">fol. 364<hi rend="superscript">va</hi></locus>]</note> Liber Generationis iesu
                        cristi filii dauid filii abraham</incipit>
                     <explicit>ueni domine ihesu Gracia domini nostri ihesu cristi cum omnibus uobis
                        Amen</explicit>
                     <title key="work_15496" type="desc">The Vulgate Bible</title>
                     <note>in Ker’s usual order <bibl>(<title>MMBL</title> 1:96–7)</bibl>, without
                        2/3 Ezra or the Prayer of Manasses; Esther precedes Tobit, and Acts follows
                        the Gospels. At the end of Job <locus from="197r" to="197r">(fol.
                           197)</locus>, the second column of the recto is blank, and Psalms begin
                        on the verso; <locus from="459rb" to="459rb">fol. 459<hi rend="superscript">rb</hi></locus> has only 19 lines of text, the verso blank and
                        bounded but not ruled.</note>
                     <note>There is quite substantial variation in the prologues from Ker’s model
                        manuscript. Many standard prologues are absent: <bibl>Stegmüller, <ref target="http://www.repbib.uni-trier.de/cgi-bin/rebiIndex.tcl?ac=searchlist&amp;tlnr=327">Stegmüller, <title>Bibl.</title> 327</ref></bibl> to 2 Chron. <locus from="150rb" to="150rb">(fol. 150<hi rend="superscript">rb</hi>);</locus>
                        <bibl><ref target="http://www.repbib.uni-trier.de/cgi-bin/rebiIndex.tcl?ac=searchlist&amp;tlnr=357">Stegmüller, <title>Bibl.</title> 357</ref></bibl> to Job <locus from="187rb" to="187rb">(187<hi rend="superscript">rb</hi>)</locus>;
                              <bibl><title>RB</title> 462</bibl> to Eccles. <locus from="229rb" to="229rb">(229<hi rend="superscript">rb</hi>)</locus>;
                              <bibl><title>RB</title> 511</bibl> to Joel <locus from="327ra" to="327ra">(327<hi rend="superscript">ra</hi>)</locus>;
                              <bibl><title>RB</title> 513</bibl> to Amos <locus from="328va" to="328va">(328<hi rend="superscript">va</hi>)</locus>, <bibl><ref target="http://www.repbib.uni-trier.de/cgi-bin/rebiIndex.tcl?ac=searchlist&amp;tlnr=547">Stegmüller, <title>Bibl.</title> 547</ref> and 553</bibl> to 1 Macc.
                           <locus from="343va" to="343va">(343<hi rend="superscript">va</hi>)</locus>, <bibl><title>RB</title> 589</bibl> to Matthew <locus from="364va" to="364va">(364<hi rend="superscript">va</hi>)</locus>,
                              <bibl><title>RB</title> 780</bibl> to Titus <locus from="443rb" to="443rb">(443<hi rend="superscript">rb</hi>)</locus>,
                              <bibl><title>RB</title> 783</bibl> to Philemon <locus from="444ra" to="444ra">(444<hi rend="superscript">ra</hi>)</locus>,
                              <bibl><title>RB</title> 793</bibl> to Hebrews <locus from="444rb" to="444rb">(444<hi rend="superscript">rb</hi>)</locus>,
                              <bibl><title>RB</title> 809</bibl> to the Catholic epistles <locus from="447vb" to="447vb">(447<hi rend="superscript">vb</hi>)</locus>. In
                        the last case, the scribe left a blank space to accommodate the text; three
                        exegetical additions <date calendar="Gregorian" notBefore="1400" notAfter="1500">(s. xv)</date> appear in the margin. There is also added
                        gloss material at the foot of both columns on <locus from="366r" to="366r">fol. 366</locus>.</note>
                     <note>Particularly in the Minor Prophets, prologues other than the standard set
                        appear: for Obadiah, <bibl><ref target="http://www.repbib.uni-trier.de/cgi-bin/rebiIndex.tcl?ac=searchlist&amp;tlnr=516">Stegmüller, <title>Bibl.</title> 516</ref></bibl>
                        <locus from="330vb" to="330vb">(fol. 330<hi rend="superscript">vb</hi>)</locus>; for Jonah, <bibl><ref target="http://www.repbib.uni-trier.de/cgi-bin/rebiIndex.tcl?ac=searchlist&amp;tlnr=522">Stegmüller, <title>Bibl.</title> 522</ref></bibl>
                        <locus from="331rb" to="331rb">(331<hi rend="superscript">rb</hi>)</locus>;
                        for Haggai, a prologue beginning ‘Moriente dario rege medorum et succendente
                        in regno <gap reason="editorial"/>’ (<locus from="337vab" to="337vab">337<hi rend="superscript">vab</hi></locus>; also in this position in, for
                        example, <bibl type="ms">Christ Church MS 105</bibl>) and <bibl><ref target="http://www.repbib.uni-trier.de/cgi-bin/rebiIndex.tcl?ac=searchlist&amp;tlnr=535">Stegmüller, <title>Bibl.</title> 535</ref></bibl>
                        <locus from="337vb" to="337vb">(337<hi rend="superscript">vb</hi>)</locus>;
                        for Malachi, a prologue beginning as <persName role="aut" key="person_95147024">JEROME</persName>, <title key="work_2407">Commentarii in Prophetas minores</title>
                        <bibl>(<ref target="https://clavis.brepols.net/clacla/OA/link.aspx?clavis=CPL&amp;number=589"><title>CPL</title> 589</ref>)</bibl>, <bibl>ed. M. Adriaen,
                              <title>CC</title> 76–76A (1969–70)</bibl>, in Malachiam Prol., 901/1,
                        and <bibl><title>RB</title> 545, 544</bibl>
                        <locus from="342rb" to="342va">(342<hi rend="superscript">rb–va</hi>)</locus>; for Acts, <bibl>
                           <ref target="http://www.repbib.uni-trier.de/cgi-bin/rebiIndex.tcl?ac=searchlist&amp;tlnr=616">Stegmüller, <title>Bibl.</title> 616</ref>, 11831 (3) (from the
                           opening of the ordinary gloss), and 635</bibl>
                        <locus from="409rab" to="409rab">(409<hi rend="superscript">rab</hi>)</locus>; for 2 Cor., <bibl><ref target="http://www.repbib.uni-trier.de/cgi-bin/rebiIndex.tcl?ac=searchlist&amp;tlnr=700">Stegmüller, <title>Bibl.</title> 700</ref></bibl>
                        <locus from="431rab" to="431rab">(431<hi rend="superscript">rab</hi>)</locus>.</note>
                     <note>Finally, there are a number of extra prologues: for Eccles., the
                        unidentified: ‘Incipit quartus ordo eorum librorum qui in ueteri testament
                           <gap reason="editorial"/>' <locus from="238va" to="238va">(fol. 238<hi rend="superscript">va</hi>)</locus>; <bibl>Stegmüller, <ref target="http://www.repbib.uni-trier.de/cgi-bin/rebiIndex.tcl?ac=searchlist&amp;tlnr=495">Stegmüller, <title>Bibl.</title> 495</ref></bibl> as a second
                        prologue to Daniel <locus from="316ra" to="316ra">(316<hi rend="superscript">ra</hi>)</locus>; <bibl><ref target="http://www.repbib.uni-trier.de/cgi-bin/rebiIndex.tcl?ac=searchlist&amp;tlnr=510,1">Stegmüller, <title>Bibl.</title> 510,1</ref></bibl> to Joel <locus from="327ra" to="327ra">(327<hi rend="superscript">ra</hi>)</locus>;
                              <bibl><ref target="http://www.repbib.uni-trier.de/cgi-bin/rebiIndex.tcl?ac=searchlist&amp;tlnr=525">Stegmüller, <title>Bibl.</title> 525</ref></bibl> to Micah <locus from="322rb" to="322rb">(322<hi rend="superscript">rb</hi>)</locus>;
                              <bibl><ref target="http://www.repbib.uni-trier.de/cgi-bin/rebiIndex.tcl?ac=searchlist&amp;tlnr=527">Stegmüller, <title>Bibl.</title> 527</ref></bibl> to Nahum <locus from="334rb" to="334rb">(334<hi rend="superscript">rb</hi>)</locus>;
                              <bibl><ref target="http://www.repbib.uni-trier.de/cgi-bin/rebiIndex.tcl?ac=searchlist&amp;tlnr=530">Stegmüller, <title>Bibl.</title> 530</ref> and 529</bibl> to Habakkuk
                           <locus from="335va" to="335va">(335<hi rend="superscript">va</hi>)</locus>; the unidentified ‘Iosyam regem iude cuius ternporibus
                        sophonias <gap reason="editorial"/>’ and <bibl><ref target="http://www.repbib.uni-trier.de/cgi-bin/rebiIndex.tcl?ac=searchlist&amp;tlnr=532">Stegmüller, <title>Bibl.</title> 532</ref></bibl> to Zeph. <locus from="336va" to="336va">(336<hi rend="superscript">va</hi>)</locus>;
                              <bibl><ref target="http://www.repbib.uni-trier.de/cgi-bin/rebiIndex.tcl?ac=searchlist&amp;tlnr=540">Stegmüller, <title>Bibl.</title> 540</ref></bibl>
                        <locus from="338va" to="338va">(338<hi rend="superscript">va</hi>)</locus>
                        and a prologue beginning as <persName role="aut" key="person_95147024">JEROME</persName>, in Zachariam 1.1, <bibl><title>CC</title>
                           76A:749/6</bibl> to Zech. <locus from="338va" to="339ra">(338<hi rend="superscript">va</hi>–39<hi rend="superscript">ra</hi>)</locus>.</note>
                     <note>Large portions of the text—<locus from="94r" to="139v">fols. 94–139<hi rend="superscript">v</hi></locus> (1–4 Kings), <locus from="172r" to="196v">172–96<hi rend="superscript">v</hi></locus>
                        (Esther–Tobit–Judith–Job), <locus from="221r" to="253r">221–53</locus> (the
                        wisdom books), <locus from="266v" to="270v">266<hi rend="superscript">v</hi>–70<hi rend="superscript">v</hi></locus> (late Isaiah), <locus from="422r" to="446r">422–46</locus> (Pauline epistles, breaking off in
                        Hebrews) have been marked for an index, probably inherited, since the
                        divisions correspond neither to chapter divisions nor to pages here (but
                        each page roughly corresponds to the eight units marked <hi rend="italic">a–h</hi> in red in the margins). There are also more regular marginal
                        notations ‘S’, ‘P’, and ‘T’, apparently to identify liturgical
                        lections.</note>
                  </msItem>
                  <msItem>
                     <locus from="460ra" to="478rb">Fols. 460<hi rend="superscript">ra</hi>–78<hi rend="superscript">rb</hi></locus>
                     <rubric>Hic incipiunt Interpretationes nominum Incipientium per A
                        literam</rubric>
                     <incipit>Aaz apprehendens uel apprehensio Aad testificans uel
                        testimonium</incipit>
                     <explicit>Zuzim consiliantes eos uel consiliatores</explicit>
                     <author key="person_7385506">STEPHEN LANGTON</author>
                     <title key="work_4622">Interpretationes nominum hebraicorum</title>
                     <note>(<bibl><ref target="http://www.repbib.uni-trier.de/cgi-bin/rebiIndex.tcl?ac=searchlist&amp;tlnr=7709">Stegmüller, <title>Bibl.</title> 7709</ref> [5:234–5]</bibl>; cf.
                           <bibl>Sharpe no. 1669 [at 628]</bibl>, <bibl>ed. in <title>Bedae
                              Opera</title> (Cologne, 1688), 3:371–480.</bibl>
                        <locus from="478rc" to="478rc">Fol. 478<hi rend="superscript">rc</hi></locus> is blank but ruled, <locus from="478v" to="478v">the
                           verso</locus> blank.</note>
                  </msItem>
                  <msItem>
                     <note>Added text:</note>
                     <msItem n="a">
                        <locus from="478rc" to="478rc">fol. 478<hi rend="superscript">rc</hi>, lower
                           margin</locus>
                        <note>‘Finito libro sint laus et gloria cristo Amen’, followed by an index,
                           listing books of the Bible alphabetically with folio references. In mixed
                              <term type="script">anglicana</term> and <term type="script">secretary</term>, <date calendar="Gregorian" notBefore="1425" notAfter="1475">s. xv med.</date></note>
                     </msItem>
                  </msItem>
               </msContents>
               <physDesc>
                  <p><secFol>me perstricta</secFol></p>
                  <objectDesc form="codex">
                     <supportDesc material="perg">
                        <support>Vellum (FSOS/<term type="disposition">FHHF</term>).</support>
                        <extent>Fols. ii + <measure type="leaf">478</measure> + iii (numbered fols.
                           iii–v); equipped with vellum tabs to find the individual
                              books.<dimensions type="leaf" unit="mm">
                              <height quantity="330">330</height>
                              <width quantity="235">235</width>
                           </dimensions>
                        </extent>
                        <foliation>An original foliation, in several sequences: <locus from="1" to="196">1–196</locus> = the present foliation; a new series begins
                           with Psalms, where 1–24 = <locus from="197" to="220">fols.
                              197–220</locus>; then 1–239 = <locus from="221" to="459">fols.
                              221–459</locus>; the foliation of the Hebrew Names 1–19 = <locus from="460" to="478">fols. 460–78</locus> is fully modern, in a hand
                           which has corrected the numeration occasionally earlier.</foliation>
                        <collation mainStructures="12">
                           <formula>1–38<hi rend="superscript">12</hi> 39<hi rend="superscript">10</hi> 40<hi rend="superscript">12</hi>.</formula>
                           <catchwords>No catchwords; </catchwords>
                           <signatures type="quire">quires to fol. 324 signed with a roman numeral
                              on the last verso (quires 2–27 = <hi rend="italic">II–XXVII</hi>).</signatures>
                        </collation>
                     </supportDesc>
                     <layoutDesc>
                        <layout columns="2" writtenLines="54">Item 1: In double columns, each column
                              <dimensions unit="mm" type="column">
                              <height quantity="190">190</height>
                              <width min="50" max="55">50–5</width>
                           </dimensions>, with <dimensions type="intercolumn" unit="mm">
                              <width quantity="11">11</width>
                           </dimensions> mm between columns, in 54 lines to the column.</layout>
                        <layout columns="3" writtenLines="72">Item 2: This text appears in triple
                           columns, each column <dimensions type="column" unit="mm">
                              <height quantity="250">250</height>
                              <width quantity="60">60</width>
                           </dimensions>, with <dimensions type="intercolumn" unit="mm">
                              <width quantity="4">4</width>
                           </dimensions> mm between columns, in 72 lines to the column.</layout>
                        <layout>A few prickings visible in the gutter of the final text; bounded and
                           ruled in black ink.</layout>
                     </layoutDesc>
                  </objectDesc>
                  <handDesc>
                     <handNote script="textualisNorthern">Written in <term type="script">gothic
                           textura quadrata</term>. Punctuation by <term type="punctuation">medial
                           point</term> and <term type="punctuation">punctus
                        elevatus</term>.</handNote>
                  </handDesc>
                  <decoDesc>
                     <decoNote type="rubrication">Headings in red.</decoNote>
                     <decoNote type="flourInit">At book initia, large, variably sized red and blue
                        lombards on flourishing of the same.</decoNote>
                     <decoNote type="colInit">Alternate red and blue 1-line lombards at chapter
                        divisions; chapter numbers in the margin in alternate red and blue roman
                        numerals prefaced with alternating red and blue paraphs.</decoNote>
                     <decoNote type="plainInit">Small capitals in text ink at the heads of
                        verses.</decoNote>
                     <decoNote type="paratext">Running titles with alternate red and blue lombards
                        to indicate books.</decoNote>
                     <decoNote type="rubrication">Liturgical readings indicated in red in the
                        margins.</decoNote>
                     <decoNote type="flourInit">In text 2, 8-line red and blue lombards on
                        flourishing of the same at the heads of the alphabetical sections, 1-line
                        alternating red and blue lombards at the heads of individual entries. </decoNote>
                     <decoNote type="decInit">Two illuminations:</decoNote>
                     <decoNote type="decInit"><locus from="1ra" to="1ra">Fol. 1<hi rend="superscript">ra</hi></locus>: an initial with vine and leaf
                        pattern and a dragon in blue, violet, and green on gold leaf with a
                        full-column marginal bar in gold and blue, an angel near the page foot and a
                        floral design in a gold square at the head of the initial.</decoNote>
                     <decoNote type="decInit"><locus from="4ra" to="4ra">Fol. 4ra</locus>: a
                        full-column initial I in gold with blue border, vine and leaf designs,
                        dragons, in a central lozenge God holding the book.</decoNote>
                     <decoNote type="bibliography">See <bibl>AT no. 219 (23–4)</bibl>, dating <date calendar="Gregorian" notBefore="1250" notAfter="1275">s. xiii<hi rend="superscript">3/4</hi></date>, and plate xii <locus from="4r" to="4r">(fol. 4)</locus>.</decoNote>
                  </decoDesc>
                  <bindingDesc>
                     <binding notBefore="1750" notAfter="1950">
                        <p>A modern replacement. Sewn on eleven thongs. At the front, a marbled
                           paper leaf and a modern paper flyleaf; at the rear, two modern paper
                           fly-leaves and another marbled paper one <locus from="iii" to="v">(iii–v)</locus>.</p>
                     </binding>
                  </bindingDesc>
               </physDesc>
               <history>
                  <origin>
                     <origDate calendar="Gregorian" notBefore="1275" notAfter="1300">s. xiii
                        ex.</origDate>
                     <origPlace>
                        <country key="place_7002445">England</country>
                     </origPlace>
                  </origin>
                  <acquisition when="1600">‘Liber Collegij Divi Ioannis Baptistae Oxon’ ex dono
                        <persName key="person_4645" role="dnr">Roberti Dow</persName>
                     Mercatoris-scissoris Iunij 11<hi rend="superscript">o</hi>. Anno salutis 1600’
                        (<locus from="1r" to="1r">fol. 1</locus>, upper margin).</acquisition>
               </history>
               <additional>
                  <adminInfo>
                     <recordHist>
                        <source>
                           <bibl>Ralph Hanna, <title>A descriptive catalogue of the western medieval
                                 manuscripts of St. John's College, Oxford</title> (Oxford: Oxford
                              University Press, 2002)</bibl>
                        </source>
                     </recordHist>
                     <availability>
                        <p>For enquiries relating to this manuscript please contact <ref target="https://www.sjc.ox.ac.uk/discover/library/special-collections">St John's College Library</ref>.</p>
                     </availability>
                  </adminInfo>
                  <listBibl type="PRINT">
                     <bibl>M. Adriaen (ed.), <title>S. Hieronymi Presbyteri Opera.</title> Corpus
                        Christianorum 76–76A (1969–70)</bibl>
                     <bibl>J. J. G. Alexander and Elźbieta Temple, <title><ref target="https://catalog.hathitrust.org/Record/000387352">Illuminated
                              Manuscripts in Oxford College Libraries, the University Archives and
                              the Taylor Institution</ref></title> (Oxford, 1985).</bibl>
                     <bibl><title>Bedae Opera</title> (Cologne, 1688), 3:371–480</bibl>
                     <bibl>Eligius Dekkers and Aemilius Gaar, <title>Clavis patrum
                        latinorum</title>, 3rd edn. (Turnhout, 1995).</bibl>
                     <bibl>N. R. Ker, <title>Medieval Manuscripts in British Libraries</title>. 4
                        vols. (Oxford, 1969–92).</bibl>
                     <bibl>Richard Sharpe, <title>A Handlist of the Latin Writers of Great Britain
                           and Ireland before 1540</title>. Publications of the Journal of Medieval
                        Latin 1 (Turnhout, 1997).</bibl>
                     <bibl>Friederich Stegmüller, <title>Repertorium Biblicum Medii Aevi</title>, 11
                        vols. (Madrid, 1950–80).</bibl>
                  </listBibl>
               </additional>
            </msDesc>
         </sourceDesc>
      </fileDesc>
      <revisionDesc>
         <change when="2021-10">First online publication</change>
      </revisionDesc>
   </teiHeader>
   <text>
      <body>
         <p><!--Body paragraph provided for validation and future transcription--></p>
      </body>
   </text>
</TEI><|MERGE_RESOLUTION|>--- conflicted
+++ resolved
@@ -40,15 +40,9 @@
             <msDesc xml:lang="en" xml:id="St_Johns_College_MS_29">
                <msIdentifier>
                   <settlement>Oxford</settlement>
-<<<<<<< HEAD
-                  <repository>St John's College (in progress)</repository>
+                  <repository>St John's College</repository>
                   <idno type="shelfmark">St John's College MS. 29</idno>
                <idno type="ieArk">ark:29072/a84b29b565ph</idno><idno type="crArk">ark:29072/a847429882cr</idno></msIdentifier>
-=======
-                  <repository>St John's College</repository>
-                  <idno type="shelfmark">St John's College MS 29</idno>
-               </msIdentifier>
->>>>>>> 1dd00991
                <head>Vulgate Bible</head>
                <msContents>
                   <textLang mainLang="la">Latin</textLang>
