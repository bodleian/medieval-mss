--- conflicted
+++ resolved
@@ -40,15 +40,9 @@
             <msDesc xml:lang="en" xml:id="St_Johns_College_MS_320">
                <msIdentifier>
                   <settlement>Oxford</settlement>
-<<<<<<< HEAD
-                  <repository>St John's College (in progress)</repository>
+                  <repository>St John's College</repository>
                   <idno type="shelfmark">St John's College MS. 320</idno>
                <idno type="ieArk">ark:29072/a84x51hh65j5</idno><idno type="crArk">ark:29072/a84t64gm8279</idno></msIdentifier>
-=======
-                  <repository>St John's College</repository>
-                  <idno type="shelfmark">St John's College MS 320</idno>
-               </msIdentifier>
->>>>>>> 1dd00991
                <head>Indenture, Immingham</head>
                <msContents>
                   <textLang mainLang="la">Latin</textLang>
