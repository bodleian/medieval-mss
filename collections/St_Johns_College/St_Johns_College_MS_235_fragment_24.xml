--- conflicted
+++ resolved
@@ -40,15 +40,9 @@
             <msDesc xml:lang="en" xml:id="St_Johns_College_MS_235_fragment_24">
                <msIdentifier>
                   <settlement>Oxford</settlement>
-<<<<<<< HEAD
-                  <repository>St John's College (in progress)</repository>
+                  <repository>St John's College</repository>
                   <idno type="shelfmark">St John's College MS. 235 (fragment 24)</idno>
                <idno type="ieArk">ark:29072/a8v118rb77hf</idno><idno type="crArk">ark:29072/a8tx31qf946k</idno></msIdentifier>
-=======
-                  <repository>St John's College</repository>
-                  <idno type="shelfmark">St John's College MS 235 (fragment 24)</idno>
-               </msIdentifier>
->>>>>>> 1dd00991
                <head>(a) Unidentified Geometry; (c) Theology; (d) An unidentified commentary on
                   ARISTOTLE, <title>Metaphysica</title> (binding fragments)</head>
                <physDesc>
