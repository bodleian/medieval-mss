<?xml-model href="https://raw.githubusercontent.com/msDesc/consolidated-tei-schema/master/msdesc.rng" type="application/xml" schematypens="http://relaxng.org/ns/structure/1.0"?><?xml-model href="https://raw.githubusercontent.com/msDesc/consolidated-tei-schema/master/msdesc.rng" type="application/xml" schematypens="http://purl.oclc.org/dsdl/schematron"?><TEI xmlns="http://www.tei-c.org/ns/1.0" xmlns:tei="http://www.tei-c.org/ns/1.0" xml:id="manuscript_12179">
   <teiHeader xml:lang="en">
      <fileDesc>
         <titleStmt>
            <title>St John's College MS. 179</title>
            <title type="collection">St John's College MSS</title>
            <respStmt xml:id="RM">
               <resp when="2002">Cataloguer</resp>
               <persName>Ralph Hanna</persName>
            </respStmt>
            <respStmt xml:id="SJC">
               <resp when="2023">Encoding</resp>
               <persName>Sian Witherden</persName>
            </respStmt>
         </titleStmt>
         <editionStmt>
            <edition>TEI P5</edition>
            <funder>Conversion of the printed catalogue to TEI funded by <orgName>the Thompson
                  Family Charitable Trust</orgName></funder>
         </editionStmt>
         <publicationStmt>
            <publisher>Special Collections, Bodleian Libraries</publisher>
            <address>
               <orgName type="department">Special Collections</orgName>
               <orgName type="unit">Bodleian Libraries</orgName>
               <orgName type="institution">University of Oxford</orgName>
               <street>Weston Library, Broad Street</street>
               <settlement>Oxford</settlement>
               <postCode>OX1 3BG</postCode>
               <country>United Kingdom</country>
            </address>
            <distributor>
               <email>specialcollections.enquiries@bodleian.ox.ac.uk</email>
            </distributor>
            <idno type="msID">St_Johns_College_MS_179</idno>
            <idno type="collection">St_Johns_College</idno>
            <idno type="catalogue">Western</idno>
         </publicationStmt>
         <sourceDesc>
            <msDesc xml:lang="en" xml:id="St_Johns_College_MS_179">
               <msIdentifier>
                  <settlement>Oxford</settlement>
<<<<<<< HEAD
                  <repository>St John's College (in progress)</repository>
                  <idno type="shelfmark">St John's College MS. 179</idno>
               <idno type="ieArk">ark:29072/a8db78tb13sn</idno><idno type="crArk">ark:29072/a8d791sf30gw</idno></msIdentifier>
=======
                  <repository>St John's College</repository>
                  <idno type="shelfmark">St John's College MS 179</idno>
               </msIdentifier>
>>>>>>> 1dd00991
               <head>Breviary, Sarum Use</head>
               <msContents>
                  <textLang mainLang="la" otherLangs="enm">Latin with an added text in Middle
                     English</textLang>
                  <msItem n="1" xml:id="St_Johns_College_MS_179-item1">
                     <locus from="1r" to="252r">Fols. 1ra–252ra: </locus>
                     <incipit>Dominica prima aduentus domini ad primas vesperas pulsatis campanis
                        more solito accensisque luminaribus in ecclesia</incipit>
                     <explicit>fuerat glorificabant deum et dicebant quia hic est saluator mundi
                        Psalmus M</explicit>
                     <title type="desc" key="work_10664">Breviary, Sarum Use</title>
                     <note>The temporale, ending in the 25th Sunday after Pentecost; <bibl>ed.
                           BrevSar, vols. 1–2.</bibl></note>
                  </msItem>
                  <msItem n="2" xml:id="St_Johns_College_MS_179-item2">
                     <locus from="252r" to="263r">Fols. 252ra–63ra:</locus>
                     <incipit>In dedicacione ecclesie ad primas vesperas super psalmos hec sola
                        antiphona O quam metuendus est locus</incipit>
                     <explicit>Hugonis episcopi Edmundi regis Cecilie uirginis et sancte Katerine
                        uirginis</explicit>
                     <note>The dedication of a church, a list of subsidiary blessings, and notes on
                        specific services for various feasts. Fols. 263rb–64v blank but fully
                        bounded and ruled. In the gutter of the final (blank) leaf a co<hi rend="superscript">2</hi> mark, i.e. ‘corrigitur’. </note>
                  </msItem>
                  <msItem n="3" xml:id="St_Johns_College_MS_179-item3">
                     <locus from="265r" to="266v">Fols. 265ra–66vb: </locus>
                     <incipit>primus mensis Ianarius dicitur a lano cui fuit consecratus et dicitur
                        ianuarius eo quod</incipit>
                     <explicit>abundunciam et pacem inter gentes et omnia prospera designat
                        adesse</explicit>
                     <note>Calendar prognostics</note>
                  </msItem>
                  <msItem n="4" xml:id="St_Johns_College_MS_179-item4">
                     <locus from="267r" to="272v">Fols. 267–72v</locus>
                     <note>The calendar. Includes among red-letter feasts, ‘Cathedra sancti Petri’
                        (22 February), Richard of Chichester (3 April); and the translation of
                        Edmund Rich (9 June). Among other English saints (not Cuthbert), are the
                        translation of Swithin and an added entry for Frideswide (19 October). Fols.
                        273–4v are blank but ruled. </note>
                  </msItem>
                  <msItem n="5" xml:id="St_Johns_College_MS_179-item5">
                     <locus from="275r" to="337v">Fols. 275ra–337va:</locus>
                     <incipit>Beatus uir qui non abiit in consilio impiorum et in uia
                        peccatorum</incipit>
                     <explicit>Omnes sancti orate pro nobis Propius esto per se uobis domine et
                        cetera ut supra</explicit>
                     <note>The Psalter with interspersed prayers, and the canticles to ‘Nunc
                        dimittis’, followed by a litany. There are only three lines on fol. 337v and
                        fol. 338rv is blank but ruled.</note>
                  </msItem>
                  <msItem n="6" xml:id="St_Johns_College_MS_179-item6">
                     <locus from="339r" to="522v">Fols. 339ra–522vb: </locus>
                     <incipit>In uigilia sancti andree apostoli ad vesperas super psalmos hec sola
                        antiphona Unus ex duobus qui secuti sunt dominum erat andreas</incipit>
                     <explicit>fac nos eius mentis in sanctorum tuorum societatem transferri Per
                        dominum’. </explicit>
                     <note>The Sanctorale, Andrew–Katherine, <bibl>ed. BrevSar, vol. 3.</bibl>
                        Following Katherine, at fol. 522rb, the service for Saturinus and Sisininus,
                        followed by ‘de deposicione sancti Erkenwaldi’ and ‘translacione eiusdem’
                        (which may be added). </note>
                  </msItem>
                  <msItem n="7" xml:id="St_Johns_College_MS_179-item7">
                     <locus from="523r" to="551r">Fols. 523ra–51rb: </locus>
                     <rubric>In natale unius apostoli siue euangeliste <gap reason="editorial"/></rubric>
                     <incipit>Lux perpetua lucebit sanctis tuis et eternitas temporum
                        alleluia</incipit>
                     <explicit>sponso et sponse Cum Gloria patri Prudentes Versus Adducentur regi
                        uirg’</explicit>
                     <note>The common of saints, ending in the service for more than one virgin.
                        Fols. 551v–3v were originally blank but ruled.</note>
                  </msItem>
                  <msItem>
                     <note>Added text</note>
                     <msItem n="a">
                        <locus from="551v" to="553r">Fols. 551va–3rb</locus>
                        <rubric>In commemoracione omnium sanctorum </rubric>
                        <incipit>Ad vesperas antiphona <damage><gap unit="char" quantity="5"/></damage> dei omnes qui estis consortes supernorum</incipit>
                        <explicit>iusti in domino secretum et post communione sicut in die omnium
                           sanctorum</explicit>
                        <note>Added <date calendar="Gregorian" notBefore="1475" notAfter="1500">s.
                              xv ex.</date>, in <term type="script">gothic textura
                           quadrata.</term></note>
                     </msItem>
                  </msItem>
                  <msItem>
                     <note>Added flyleaf texts</note>
                     <msItem n="b">
                        <locus from="iiir" to="iiir">Fol. iii:</locus>
                        <incipit>Whan a man shal do homage to his chief lorde of whom he holdeth his
                           chief maner</incipit>
                        <explicit>I owe to oure souuerain lord the king so god me helpe and his
                           saintes</explicit>
                        <note><term type="script">secretary</term>, <date calendar="Gregorian" notBefore="1475" notAfter="1500">s. xv ex</date>.</note>
                     </msItem>
                     <msItem n="c">
                        <locus from="viiir" to="viiir">Fol. viii: </locus>
                        <incipit><supplied>B</supplied>eata appolonia virgo fuit inclita cuius in
                           honorem <gap reason="editorial"/></incipit>
                        <note>a suffrage for St Apollonia, largely as a <title type="desc" key="work_10875">charm against toothache</title> (<term type="script">anglicana formata</term>, <date calendar="Gregorian" notBefore="1470" notAfter="1480">s. xv<hi rend="superscript">2</hi></date>).</note>
                     </msItem>
                     <msItem n="d">
                        <locus from="viiiv" to="viiiv">Fol. viiiv:</locus>
                        <note><title type="desc" key="work_13950">prayers</title> and notes on the
                           Virgin and her descent from David, texts of ‘Alma redemptoris mater’ and
                           of ‘Speciosa facta es et suauis in deliciis’ (<term type="script">bastard
                              secretary</term>, <date calendar="Gregorian" notBefore="1470" notAfter="1480">s. xv<hi rend="superscript">2</hi></date>).</note>
                     </msItem>
                  </msItem>
               </msContents>
               <physDesc>
                  <p><secFol>-atur per totum</secFol></p>
                  <objectDesc form="codex">
                     <supportDesc material="perg">
                        <support>Vellum (FSOS/<term type="disposition">FHHF</term>).</support>
                        <extent>Fols. v + <measure type="leaf" quantity="553">553</measure> + v
                           (numbered fols. vi–x). <dimensions type="leaf" unit="mm">
                              <height>192</height>
                              <width>130</width>
                           </dimensions>
                        </extent>
                        <collation mainStructures="8"><formula>1<hi rend="superscript">8+1</hi> (+1)
                                 2–23<hi rend="superscript">8</hi> 24<hi rend="superscript">8</hi>
                              (–2) 25–33<hi rend="superscript">8</hi> [fol. 264, a booklet boundary]
                              │ 34<hi rend="superscript">10</hi> [fol. 274, a booklet boundary] │
                                 35–42<hi rend="superscript">8</hi> [fol. 338, a booklet boundary] │
                                 43–65<hi rend="superscript">8</hi> [to fol. 522, probably a booklet
                              boundary at the end of the annual sequence] │ 66–68<hi rend="superscript">8</hi> 69<hi rend="superscript">8</hi> (–8, a
                              blank).</formula>
                           <catchwords>Catchwords in scrolls.</catchwords>
                           <signatures type="leaf">All leaves in the first half of each quire signed
                              (many cut away) with a quire letter, usually in red, and an arabic
                              number for the leaf. In this system, quires 5–19 = <hi rend="italic">d–s</hi>; quires 22–33 = <hi rend="italic">a–M</hi>; quires 36–42
                              = <hi rend="italic">b–h</hi>; quires 43, 45–51 = +, <hi rend="italic">b–h</hi>; quire 52 has three dots and 53 a line; quires 54–62 =
                                 <hi rend="italic">h–q</hi>.</signatures></collation>
                     </supportDesc>
                     <layoutDesc>
                        <layout columns="2" writtenLines="36">In double columns, each column
                              <dimensions type="column" unit="mm">
                              <height>130</height>
                              <width min="35" max="37">35–7</width>
                           </dimensions>, with <dimensions type="intercolumn" unit="mm">
                              <width>9</width>
                           </dimensions> mm between columns, in 36 lines to the column. No
                           prickings; bounded and ruled in violet ink.</layout>
                     </layoutDesc>
                  </objectDesc>
                  <handDesc>
                     <handNote script="textualisNorthern">Written in <term type="script">gothic
                           textura semiquadrata</term>. Punctuation by <term type="punctuation">point</term>, <term type="punctuation">double point</term>, and <term type="punctuation">punctus elevatus</term>.</handNote>
                  </handDesc>
                  <decoDesc>
                     <decoNote type="decInit">At major divisions, champes in blue on gold leaf with
                        magenta, on bar borders with corner geometric knot and flower designs, in
                        blue, magenta and gold leaf, full borders at the nocturns of the
                        Psalter.</decoNote>
                     <decoNote type="flourInit">At minor divisions, alternate lombards in navy on
                        red flourishing and gold leaf on purple or navy flourishing.</decoNote>
                     <decoNote type="paraphs">Smaller 1-line examples usually include red on purple
                        in alternation with blue on red, as do the paraphs.</decoNote>
                     <decoNote type="illustration">Fol. 1 has a full-page illumination: within a
                        Lancastrian S collar, with the S’s in gold leaf, and attached to an
                        inscription, ‘Salue Saluatore Spes Sol Sapiencia Splendor...’ with floral
                        sprays, on a blue ground a shield noir, the five wounds gules and the four
                        clous argent with the name ‘ihu’ or. The device is identified on banderoles
                        as ‘Nomen saluatoris’ and the wounds described there as five different
                        springs, e.g. ‘fons vite sempiterne’ for the wound in the side. Below, a
                        distich ‘O qui cuncta regis mile fortissime uere│Collarium regis es dignum
                        dignus habere’. <bibl>Scott cites our MS as an example of the common use of
                           the holy monogram in artistic contexts (1:76 n. 16)</bibl>; she
                        associates the floral sprays in the frontispiece, which she identifies as
                        ‘added’, with ‘border artist B’ of the
                        Lydgate MS <bibl type="MS">BL, MS Royal 18 D.ii</bibl>, probably London work
                        of 1516 x 1523. His hand appears again in our <ref target="https://medieval.bodleian.ox.ac.uk/catalog/manuscript_12187">MS
                           187</ref>.</decoNote>
                     <decoNote type="bibliography">See <bibl>AT no. 393 (39).</bibl></decoNote>
                  </decoDesc>
                  <bindingDesc>
                     <binding notBefore="1750" notAfter="1950">
                        <p>Sewn on seven thongs. At the front, a marbled paper leaf, a modern paper
                           flyleaf, and three medieval vellum flyleaves; at the rear, three medieval
                           vellum flyleaves, a modern paper flyleaf, and another marbled paper leaf
                           (vi–x).</p>
                     </binding>
                  </bindingDesc>
               </physDesc>
               <history>
                  <origin>
                     <origDate calendar="Gregorian" notBefore="1400" notAfter="1425">s. xv
                        in.</origDate>
                     <origPlace>
                        <country key="place_7002445">England</country>
                     </origPlace>
                  </origin>
                  <provenance notAfter="1461">The decoration on fol. 1 implies a royal provenance,
                     certainly before 1461.</provenance>
                  <provenance>The calendar suggests <orgName key="org_132460849">Westminster
                        Abbey</orgName> / <placeName key="place_7011781">London</placeName>, like
                     the provision of a feast of Erkenwald at the end of item 6.</provenance>
                  <provenance notBefore="1570" notAfter="1580">‘Found by me
                     <persName key="person_4786"><supplied>hughe</supplied> fortescu</persName> In the howse of
                     <persName key="person_4787">Iohn Robartes of Combmartyne</persName>’ (fol. 1v, s. xvi<hi rend="superscript">2</hi>: the first word written by the same hand on fol.
                     v). </provenance>
                  <provenance>The old shelfmark ‘Abac: ij. N. 65.’ (fol. iii).</provenance>
                  <acquisition when="1610">‘Liber Collegii Divi Ioannis Baptistae Oxon’ ex dono
                     <persName role="dnr" key="person_4785">Stephani Pott</persName>
                     <damage><gap unit="char" quantity="3"/></damage> Bibliopolae Londinensis Anno
                     Domini 1610’ (fol. 1).</acquisition>
               </history>
               <additional>
                  <adminInfo>
                     <recordHist>
                        <source>
                           <bibl>Ralph Hanna, <title>A descriptive catalogue of the western medieval
                                 manuscripts of St. John's College, Oxford</title> (Oxford: Oxford
                              University Press, 2002)</bibl>
                        </source>
                     </recordHist>
                     <availability>
                        <p>For enquiries relating to this manuscript please contact <ref target="https://www.sjc.ox.ac.uk/discover/library/special-collections">St John's College Library</ref>.</p>
                     </availability>
                  </adminInfo>
                  <listBibl>
                     <bibl>Alexander, J. J. G., and Elźbieta Temple, <title>Illuminated Manuscripts
                           in Oxford College Libraries, the University Archives and the Taylor
                           Institution</title> (Oxford, 1985).</bibl>
                     <bibl>Proctor, Francis, and Christopher Wordsworth (eds.), <title>Breviarum ad
                           usum insignis ecclesiae Sarum</title>, 3 vols. (Cambridge, 1882–6). </bibl>
                     <bibl>Scott, Kathleen L., <title>Later Gothic Manuscripts</title>, 1390–1490. 2
                        vols. (London, 1996).</bibl>
                  </listBibl>
               </additional>
            </msDesc>
         </sourceDesc>
      </fileDesc>
      <revisionDesc>
         <change when="2023-07">First online publication</change>
      </revisionDesc>
   </teiHeader>
   <text>
      <body>
         <p><!--Body paragraph provided for validation and future transcription--></p>
      </body>
   </text>
</TEI><|MERGE_RESOLUTION|>--- conflicted
+++ resolved
@@ -40,15 +40,9 @@
             <msDesc xml:lang="en" xml:id="St_Johns_College_MS_179">
                <msIdentifier>
                   <settlement>Oxford</settlement>
-<<<<<<< HEAD
-                  <repository>St John's College (in progress)</repository>
+                  <repository>St John's College</repository>
                   <idno type="shelfmark">St John's College MS. 179</idno>
                <idno type="ieArk">ark:29072/a8db78tb13sn</idno><idno type="crArk">ark:29072/a8d791sf30gw</idno></msIdentifier>
-=======
-                  <repository>St John's College</repository>
-                  <idno type="shelfmark">St John's College MS 179</idno>
-               </msIdentifier>
->>>>>>> 1dd00991
                <head>Breviary, Sarum Use</head>
                <msContents>
                   <textLang mainLang="la" otherLangs="enm">Latin with an added text in Middle
