<?xml-model href="https://raw.githubusercontent.com/msDesc/consolidated-tei-schema/master/msdesc.rng" type="application/xml" schematypens="http://relaxng.org/ns/structure/1.0"?><?xml-model href="https://raw.githubusercontent.com/msDesc/consolidated-tei-schema/master/msdesc.rng" type="application/xml" schematypens="http://purl.oclc.org/dsdl/schematron"?><TEI xmlns="http://www.tei-c.org/ns/1.0" xmlns:tei="http://www.tei-c.org/ns/1.0" xml:id="manuscript_12102">
   <teiHeader xml:lang="en">
      <fileDesc>
         <titleStmt>
            <title>St John's College MS. 102</title>
            <title type="collection">St John's College MSS</title>
            <respStmt xml:id="RM">
               <resp when="2002">Cataloguer</resp>
               <persName>Ralph Hanna</persName>
            </respStmt>
            <respStmt xml:id="SJC">
               <resp when="2023">Encoding</resp>
               <persName>Sian Witherden</persName>
            </respStmt>
         </titleStmt>
         <editionStmt>
            <edition>TEI P5</edition>
            <funder>Conversion of the printed catalogue to TEI funded by <orgName>the Thompson
                  Family Charitable Trust</orgName></funder>
         </editionStmt>
         <publicationStmt>
            <publisher>Special Collections, Bodleian Libraries</publisher>
            <address>
               <orgName type="department">Special Collections</orgName>
               <orgName type="unit">Bodleian Libraries</orgName>
               <orgName type="institution">University of Oxford</orgName>
               <street>Weston Library, Broad Street</street>
               <settlement>Oxford</settlement>
               <postCode>OX1 3BG</postCode>
               <country>United Kingdom</country>
            </address>
            <distributor>
               <email>specialcollections.enquiries@bodleian.ox.ac.uk</email>
            </distributor>
            <idno type="msID">St_Johns_College_MS_102</idno>
            <idno type="collection">St_Johns_College</idno>
            <idno type="catalogue">Western</idno>
         </publicationStmt>
         <sourceDesc>
            <msDesc xml:lang="en" xml:id="St_Johns_College_MS_102">
               <msIdentifier>
                  <settlement>Oxford</settlement>
<<<<<<< HEAD
                  <repository>St John's College (in progress)</repository>
                  <idno type="shelfmark">St John's College MS. 102</idno>
               <idno type="ieArk">ark:29072/a80v838049s0</idno><idno type="crArk">ark:29072/a80r967366g4</idno></msIdentifier>
=======
                  <repository>St John's College</repository>
                  <idno type="shelfmark">St John's College MS 102</idno>
               </msIdentifier>
>>>>>>> 1dd00991
               <head>French didactic treatises</head>
               <msContents>
                  <textLang mainLang="">French</textLang>
                  <msItem n="1" xml:id="St_Johns_College_MS_102-item1">
                     <locus from="1r" to="29v">Fols. 1–29v:</locus>
                     <incipit><note type="editorial">[the incipit partly defaced]</note> A
                           <damage> </damage> ma treschiere dame que Iay le rou <damage> </damage>
                        ant sur boece de consolacion a vostre seruice et pour vous conforter <gap reason="editorial"/>
                        <note type="editorial">[the text]</note> Une Iouuen <damage> </damage>
                        puissant riche Ot vne femm <damage> </damage> ellee prudence Et di
                        celle</incipit>
                     <explicit>pardonnons toutes iniures et tous vos meffaiz faiz encontre nous A
                        celle fin que dieu au point de la mort nous veulle pardonner les nostres
                        Amen</explicit>
                     <author key="person_54576881">RENAUT DE LOUHANS OP</author>
                     <title key="work_7452">Le Livre de Melibée et de Prudence</title>
                     <note>a translation of <persName key="person_69742024">ALBERTANO OF
                           BRESCIA</persName>, <title>Liber consolationis et consilii</title>,
                           <bibl>ed. J. Burke Severs, in W. F. Bryan and Germaine Dempster (eds.),
                              <title>Sources and Analogues of Chaucer’s Canterbury Tales</title>
                           (1941; rept. New York, 1958), 568–614.</bibl> Fols. 30–2v are blank but
                        ruled. Sally Mapstone, who has offered valuable advice about this MS,
                        suggests that the collection resembles those in <bibl type="MS">BL, MSS
                           Additional 22768</bibl> and <bibl type="MS">Royal 14 E.ii</bibl>; and
                           <bibl type="MS">Bayonne, BM, MS 1972.</bibl></note>
                  </msItem>
                  <msItem n="2" xml:id="St_Johns_College_MS_102-item2">
                     <locus from="34r" to="66v">Fols. 34–66v:</locus>
                     <incipit>lehan filz patrice sage de tous langages trouua en grece repost ou
                        temple <gap reason="editorial"/></incipit>
                     <rubric><note type="editorial">[text, fol. 34v]</note> Comment Alixandre enuoya
                        vne epistre a Aristote pour auoir conseil se il ociroit ceulx de
                        perse</rubric>
                     <incipit>Tres noble signe de iustice ie senefie a ta prudence</incipit>
                     <explicit>et ne sauras metre fin ne mesure a la paine qui ten deuroit estre
                        eniointe Explicit</explicit>
                     <note>An abbreviated French translation of <persName key="person_310715648" role="trl">PHILIP OF TRIPOLI’s</persName> Latin translation from Arabic,
                        <title key="work_7453">Secretum secretorum</title>, the unpublished recension B; see the
                        discussion, <bibl>M. A. Manzalaoui (ed.), <title>Secretum Secretorum: Nine
                              English Versions</title>, EETS 276 (1977), pp. xxii–xxiii</bibl>, with
                        references to this MS. Manzalaoui presents a fragmentary English translation
                        at 203–24 (cf. p. xxxvi) and a piece of the French recension C, in parallel
                        with three English versions, at 226–313. Fols. 33–4 have a table of
                        contents.</note>
                  </msItem>
                  <msItem n="3" xml:id="St_Johns_College_MS_102-item3">
                     <locus from="67r" to="105r">Fols. 67–105:</locus>
                     <incipit>A Rome olt vng empereur qui ot nom dioclesiens It ot en femme de celle
                        femme</incipit>
                     <explicit>et quierent dieu leur en rent leur desserte qui pas ne
                        ment</explicit>
                     <finalRubric>Explicit le romant des vij. sages Et de la male
                        marastre</finalRubric>
                     <title key="work_17165">Roman des sept sages</title>
                     <note>For the only published Old French prose version, see <bibl>Le Roux de
                           Lincy (ed.), in A. Loiseleur Deslongchamps, <title>Essai sur les fables
                              indiennes</title> (Paris, 1838), Pt. 2, 1–75</bibl> (from <bibl type="MS">BN, MS fr. 19166)</bibl>. The editor knew twenty MSS, all in
                        Parisian libraries, representing three separate recensions. A more recent
                        study, <bibl>Mauricette Aiache [now Berne]’s 1966 École des Chartes
                           dissertation, remains unpublished.</bibl> Fol. 105v is blank but ruled.
                     </note>
                  </msItem>
                  <msItem n="4" xml:id="St_Johns_College_MS_102-item4">
                     <locus from="106r" to="137v">Fols. 106–37v:</locus>
                     <rubric>Cy commence le liure de lordre de Cheualerie</rubric>
                     <incipit>A la louenge et a la gloire de la pourueance diuine dieu qui est sires
                           <gap reason="editorial"/>
                        <note type="editorial">[fol. 106v, the text]</note> En vne terre aduint que
                        vng sage cheualier qui longuement auoit maintenu lordre</incipit>
                     <explicit>cheualerie pour ce selon nous cy fin a lonneur et a la louenge de
                        dieu nostre seignur glorieux et de nostre dame saintte Marie qui soient
                        benois par tous les siecles des siecles Amen</explicit>
                     <finalRubric>Explicit lordre de Cheualerie</finalRubric>
                     <title>Le livre de l’ordre de Chevalerie</title>
                     <note>The Old French translation of <persName key="person_120696927" role="aut">RAMON LULL’s</persName> Catalan, <bibl>ed. Vincenzo Minervini,
                              <title>Biblioteca di Filologia Romanza</title> 21 (Bari, 1972)</bibl>,
                        where our MS is mentioned at 41 and cited as G; see also <bibl>Jonathan A.
                           Glenn (ed.), <title>The Prose Works of Sir Gilbert Hay</title>, vol. III,
                           Scottish Text Society 4th ser. 21 (1993), pp. viii–ix n. 4.</bibl> A
                        table of contents is on fol. 106rv.</note>
                  </msItem>
                  <msItem n="5" xml:id="St_Johns_College_MS_102-item5">
                     <locus from="138r" to="150r">Fols. 138–50:</locus>
                     <incipit>Es Confins de pimont en lombardie ainsi comme au pie de la grant
                        montaigne qui deuise</incipit>
                     <explicit>de son mortel mary Et Ie prie cellui qui de cour est fui et
                        commencement quil ait de leurs ames mercy Et de tous ceulz qui ce liure
                        liront aussi Amen Amen</explicit>
                     <note><persName role="trl" key="person_9872864">PHILIPPE DE MÉZIÈRES</persName>
                        <title key="work_7455">‘Le Miroir des Dames Mariées’</title> a translation of <persName role="aut" key="person_39382430">PETRARCH’s</persName>
                        <title type="desc" key="work_3560">story of Griscida</title>, <bibl>ed. Elie
                           Golenistcheff-Koutouzoff, <title>L’Histoire de Griseldis en France au
                                 xiv<hi rend="superscript">e</hi> et au xv<hi rend="superscript">e</hi> siècle</title> (Paris, 1933), 157–82</bibl> (our version
                        has a moralized conclusion like those quoted from <bibl type="MS">BN, MSS
                           fr. 2201 and 24397 here</bibl>). Fol. 150v is
                        ruled, but was originally blank. </note>
                  </msItem>
                  <msItem>
                     <note>Added text:</note>
                     <msItem n="a">
                        <locus from="150v" to="150v">fol. 150v:</locus>
                        <incipit><supplied>a</supplied>tant sen torna cilz sage et la reine remest
                           moult dolente et esperdue</incipit>
                        <explicit>et bourgois sabillerent moult bel car mout orent grant Ioye de cel
                           enfant qui parler deuoit <note type="editorial">[three illegible words
                              added later]</note></explicit>
                     </msItem>
                  </msItem>
               </msContents>
               <physDesc>
                  <p><secFol>saint pol</secFol></p>
                  <objectDesc form="codex">
                     <supportDesc material="perg">
                        <support>Vellum (FSOS/<term type="disposition">FHHF</term> in books 1–3,
                              HSOS/<term type="disposition">HFFH</term> in the remainder). </support>
                        <extent>Fols. iv + <measure type="leaf" quantity="150">150</measure> + ii
                           (numbered fols. v–vi). <dimensions type="leaf" unit="mm">
                              <height>250</height>
                              <width>160</width>
                           </dimensions>
                        </extent>
                        <collation mainStructures="8 4"><formula>1<hi rend="superscript">8</hi> 2<hi rend="superscript">4</hi> 3<hi rend="superscript">8</hi> 4<hi rend="superscript">4</hi> 5<hi rend="superscript">8</hi> [fol. 32,
                              a booklet boundary] | 6–9<hi rend="superscript">8</hi> 10<hi rend="superscript">2</hi> [fol. 66, a booklet boundary] | 11–14<hi rend="superscript">8</hi> 15<hi rend="superscript">6+1</hi> (+ 7)
                              [fol. 105, a booklet boundary] | 16–19<hi rend="superscript">8</hi>
                              [fol. 137, a booklet boundary] | 20<hi rend="superscript">8</hi> 21<hi rend="superscript">2</hi> 22<hi rend="superscript">?</hi> (three
                              leaves, fols. 148–50).</formula>
                           <catchwords>In booklet 1, catchwords at the centre of the leaf, no
                              signatures.</catchwords>
                           <catchwords>In booklet 2, catchwords at the centre of the
                              leaf.</catchwords>
                           <signatures type="leaf">Most signatures cut away but enough remain to
                              indicate that all leaves in the first half of each quire were signed
                              with roman numerals and that quires 6–9 = <hi rend="italic">a–d</hi>.
                              Prickings on the final bifolium.</signatures>
                           <catchwords>In booklet 3, catchwords, nearly all partly cut away, towards
                              the gutter.</catchwords>
                           <signatures type="leaf">Most signatures cut away, all leaves apparently
                              given an arabic number, 1–4 in each half of the quire.</signatures>
                           <catchwords>In booklet 4, catchwords towards the gutter;</catchwords>
                           <signatures>no signatures</signatures>. <catchwords>In booklet 5, no
                              catchword</catchwords>; <signatures type="leaf">partial leaf
                              signatures implying the same format as in booklet
                           3.</signatures></collation>
                        <condition>The lower corner of fol. 22 torn away.</condition>
                     </supportDesc>
                     <layoutDesc>
                        <layout writtenLines="30">In long lines, the format varying with the scribe:
                           Scribes 1–2 (quires 1–5, 6–10): writing area <dimensions type="written" unit="mm">
                              <height>140</height>
                              <width>113</width>
                           </dimensions>. Written in long lines, 30 lines to the page. No prickings;
                           bounded and ruled in red ink. Punctuation by <term type="punctuation">point</term> only.</layout>
                        <layout writtenLines="37">Scribe 3 (quires 11–15): writing area <dimensions type="written" unit="mm">
                              <height>170</height>
                              <width>99</width>
                           </dimensions>. In long lines, 37 lines to the page. Prickings; bounded
                           and ruled in black ink. Punctuation by <term type="punctuation">medial
                              point</term> and a version of the <term type="punctuation">punctus
                              versus</term>.</layout>
                        <layout writtenLines="30">Scribe 4 (quires 16–19): writing area <dimensions type="written" unit="mm">
                              <height>158</height>
                              <width>100</width>
                           </dimensions>. In long lines, 30 lines to the page (above top line). No
                           prickings; bounded in various inks, including purple, no rules.
                           Punctuation by <term type="punctuation">point</term> and occasional <term type="punctuation">virgula</term>.</layout>
                        <layout writtenLines="37">Scribe 5 (quires 20–2): writing area <dimensions type="written" unit="mm">
                              <height>170</height>
                              <width>99</width>
                           </dimensions>. In long lines, 37 lines to the page. Prickings; bounded
                           and ruled in black and purplish brown ink. Punctuation by <term type="punctuation">medial point</term>.</layout>
                     </layoutDesc>
                  </objectDesc>
                  <handDesc>
                     <handNote script="curvisa">Written in <term type="script"><foreign>lettre
                              bâtarde</foreign></term> by four or five scribes, one for each text
                        (each one is a booklet).</handNote>
                  </handDesc>
                  <decoDesc>
                     <decoNote type="rubrication">Booklets 1–2: headings in red.</decoNote>
                     <decoNote type="decInit">At the head, a 10-line violet champe on gold leaf,
                        with flower and vine design and demivinet with flowers and gold buds, badly
                        defaced, affecting the legibility of most of the leaf.</decoNote>
                     <decoNote type="decInit">Each chapter begins with a 2-line champe.</decoNote>
                     <decoNote type="highlightInit">In booklet 2 only, ochre-slashed capitals divide
                        the text.</decoNote>
                     <decoNote type="unfilled">Booklets 3–5: headings are unfilled.</decoNote>
                     <decoNote type="decInit">At the head, a 10-line plain champe, with gold bud and
                        flower demivinet.</decoNote>
                     <decoNote type="colInit">At chapter breaks, 2-line red lombards.</decoNote>
                     <decoNote type="decInit">In booklet 4 rubrics have been filled, and at the head
                        of booklet there is only a crude 5-line champe with partial border, badly
                        defaced.</decoNote>
                     <decoNote type="bibliography">The common finishing of the individual booklets
                        is suggestive of centrally planned piecework production. See <bibl>AT, no.
                           761 (75)</bibl> dating <date calendar="Gregorian" notBefore="1400" notAfter="1500">s. xv<hi rend="superscript">1/2</hi></date>.</decoNote>
                  </decoDesc>
                  <bindingDesc>
                     <binding notBefore="1600" notAfter="1700">
                        <p>Dark brown leather, s. xvii, over millboards with a gold fillet on both
                           boards. Sewn on five thongs. Gold ‘102’ at the head of the spine, in ink
                           on the leading edges. Pastedowns modern paper, a College bookplate on the
                           front pastedown. At the front, two modern paper flyleaves and two
                           medieval vellum flyleaves, both ruled as the pages of text 1, the bottom
                           half of the second (fol. iv) cut away; at the rear, two modern paper
                           flyleaves (v–vi).</p>
                     </binding>
                  </bindingDesc>
               </physDesc>
               <history>
                  <origin>
                     <origDate calendar="Gregorian" notBefore="1425" notAfter="1475">s. xv
                        med.</origDate>
                     <origPlace>
                        <country key="place_1000070">France</country>
                     </origPlace>
                  </origin>
                  <provenance notBefore="1490" notAfter="1510">‘Chyrshley hathe in kepyng iij. boxys
                     of ewydencys to kepe endeferently bytwen me and wylliam herd asse <choice>
                        <sic>apperth</sic>
                        <corr>appereth</corr>
                     </choice> by endenturs made bytwens us and in a box with xxx<hi rend="superscript">ti</hi>. ewidences and the other xviij. and in the iij<hi rend="superscript">d</hi>. xj.’ (fol. iv, s. xv/xvi).</provenance>
                  <provenance notBefore="1500" notAfter="1600">Pen-trials (fol. ivv, s.
                     xvi).</provenance>
                  <provenance notBefore="1600" notAfter="1700">An old shelfmark ‘74’ and table of
                     contents, omitting the final text (fol. iiiv, s. xvii). </provenance>
                  <acquisition when="1611">‘Liber Collegij Sanctj Johannis Baptistae Oxon’ ex dono
                        <persName role="dnr" key="person_4686">Christophorj Coles</persName> artium
                     Bacchalaurij ejusdem Coll Conuictoris 1611<hi rend="superscript">o</hi>’ (fol.
                     2, upper margin). </acquisition>
               </history>
               <additional>
                  <adminInfo>
                     <recordHist>
                        <source>
                           <bibl>Ralph Hanna, <title>A descriptive catalogue of the western medieval
                                 manuscripts of St. John's College, Oxford</title> (Oxford: Oxford
                              University Press, 2002)</bibl>
                        </source>
                     </recordHist>
                     <availability>
                        <p>For enquiries relating to this manuscript please contact <ref target="https://www.sjc.ox.ac.uk/discover/library/special-collections">St John's College Library</ref>.</p>
                     </availability>
                  </adminInfo>
                  <listBibl>
                     <bibl>Aïache, Mauricette. ‘Les Versions françaises en prose du <title>Roman des
                           sept sages</title>’, (Unpublished dissertation, École Nationale de
                        Chartres, 1966). </bibl>
                     <bibl>Alexander, J. J. G., and Elźbieta Temple, <title>Illuminated Manuscripts
                           in Oxford College Libraries</title>, the University Archives and the
                        Taylor Institution (Oxford, 1985).</bibl>
                     <bibl>Deslongchamps, Loiseleur, <title>Essai sur les fables indiennes</title>
                        (Paris, 1838).</bibl>
                     <bibl>Glenn, Jonathan A. (ed.), <title>The Prose Works of Sir Gilbert
                           Hay</title>, vol. III, Scottish Text Society 4th ser. 21 (1993).</bibl>
                     <bibl>Golenistcheff-Koutouzoff, Elie, <title>L’Histoire de Griseldis en France
                           au xive et au xve siècle</title> (Paris, 1933).</bibl>
                     <bibl>Manzalaoui, M. A. (ed.), <title>Secretum Secretorum: Nine English
                           Versions</title>, Early English Text Society 276 (1977).</bibl>
                     <bibl>Minervini, Vincenzo (ed.), Ramon Llull, <title>Livre de l'Ordre de
                           Chevalerie</title>, <title>Biblioteca di Filologia Romanza</title> 21
                        (Bari: Adriatica Editrice, 1972).</bibl>
                     <bibl>Severs, J. Burke, 'Renaud de Louens, Le Livre de Mellibee et Prudence',
                        in W. F. Bryan and Germaine Dempster (eds.), <title>Sources and Analogues of
                           Chaucer’s Canterbury Tales</title> (1941; rept. New York, 1958),
                        568–614.</bibl>
                  </listBibl>
               </additional>
            </msDesc>
         </sourceDesc>
      </fileDesc>
      <revisionDesc>
         <change when="2023-07">First online publication</change>
      </revisionDesc>
   </teiHeader>
   <text>
      <body>
         <p><!--Body paragraph provided for validation and future transcription--></p>
      </body>
   </text>
</TEI><|MERGE_RESOLUTION|>--- conflicted
+++ resolved
@@ -40,15 +40,9 @@
             <msDesc xml:lang="en" xml:id="St_Johns_College_MS_102">
                <msIdentifier>
                   <settlement>Oxford</settlement>
-<<<<<<< HEAD
-                  <repository>St John's College (in progress)</repository>
+                  <repository>St John's College</repository>
                   <idno type="shelfmark">St John's College MS. 102</idno>
                <idno type="ieArk">ark:29072/a80v838049s0</idno><idno type="crArk">ark:29072/a80r967366g4</idno></msIdentifier>
-=======
-                  <repository>St John's College</repository>
-                  <idno type="shelfmark">St John's College MS 102</idno>
-               </msIdentifier>
->>>>>>> 1dd00991
                <head>French didactic treatises</head>
                <msContents>
                   <textLang mainLang="">French</textLang>
