--- conflicted
+++ resolved
@@ -40,15 +40,9 @@
             <msDesc xml:lang="en" xml:id="St_Johns_College_MS_150">
                <msIdentifier>
                   <settlement>Oxford</settlement>
-<<<<<<< HEAD
-                  <repository>St John's College (in progress)</repository>
+                  <repository>St John's College</repository>
                   <idno type="shelfmark">St John's College MS. 150</idno>
                <idno type="ieArk">ark:29072/a89019s1817t</idno><idno type="crArk">ark:29072/a88w32r497xr</idno></msIdentifier>
-=======
-                  <repository>St John's College</repository>
-                  <idno type="shelfmark">St John's College MS 150</idno>
-               </msIdentifier>
->>>>>>> 1dd00991
                <head>Guido of Arezzo and Bede on music</head>
                <physDesc>
                   <p>Comprising two originally separate MSS</p>
