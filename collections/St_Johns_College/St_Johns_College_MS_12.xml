--- conflicted
+++ resolved
@@ -40,15 +40,9 @@
             <msDesc xml:id="St_Johns_College_MS_12" xml:lang="en">
                <msIdentifier>
                   <settlement>Oxford</settlement>
-<<<<<<< HEAD
-                  <repository>St John's College (in progress)</repository>
+                  <repository>St John's College</repository>
                   <idno type="shelfmark">St John's College MS. 12</idno>
                <idno type="ieArk">ark:29072/a841687h15qm</idno><idno type="crArk">ark:29072/a83x816m32dr</idno></msIdentifier>
-=======
-                  <repository>St John's College</repository>
-                  <idno type="shelfmark">St John's College MS 12</idno>
-               </msIdentifier>
->>>>>>> 1dd00991
                <head>Francesco Patrizi of Siena, <title>De regno ac regis
                   institutione</title></head>
                <msContents>
