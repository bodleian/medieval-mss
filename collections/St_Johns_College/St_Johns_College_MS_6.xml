--- conflicted
+++ resolved
@@ -40,15 +40,9 @@
             <msDesc xml:lang="en" xml:id="St_Johns_College_MS_6">
                <msIdentifier>
                   <settlement>Oxford</settlement>
-<<<<<<< HEAD
-                  <repository>St John's College (in progress)</repository>
+                  <repository>St John's College</repository>
                   <idno type="shelfmark">St John's College MS. 6</idno>
                <idno type="ieArk">ark:29072/a8b8515m649k</idno><idno type="crArk">ark:29072/a8b5644q810q</idno></msIdentifier>
-=======
-                  <repository>St John's College</repository>
-                  <idno type="shelfmark">St John's College MS 6</idno>
-               </msIdentifier>
->>>>>>> 1dd00991
                <head>John Lydgate, <title>Troy Book</title></head>
                <msContents>
                   <textLang mainLang="enm">English. LALME places the language in <placeName key="place_7008143">Herefordshire</placeName> (grid 345 269), LP 7510
