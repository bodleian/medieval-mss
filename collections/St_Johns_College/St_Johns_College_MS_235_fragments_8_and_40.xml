--- conflicted
+++ resolved
@@ -64,12 +64,10 @@
                         </extent>
                      </supportDesc>
                      <layoutDesc>
-<<<<<<< HEAD
+
                         <layout columns="2" type="fragment" writtenLines="15 26">In double columns, each column
                               <dimensions type="column" unit="mm">
-=======
-                        <layout columns="2" writtenLines="15 26">In double columns, each column <dimensions type="column" unit="mm">
->>>>>>> 4a455760
+
                               <width quantity="55">55</width>
                            </dimensions> mm wide, 26 and 15+ surviving lines. No prickings; bounded in brown crayon and lead, ruled in lead.</layout>
                      </layoutDesc>
