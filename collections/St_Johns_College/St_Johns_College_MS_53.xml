--- conflicted
+++ resolved
@@ -200,25 +200,11 @@
                               >St John's College Library</ref>.</p>
                      </availability>
                   </adminInfo>
-<<<<<<< HEAD
-                  <listBibl>
-                     <bibl><title>Catalogue of Books Printed in the XVth Century Now in the British
-                           Museum</title>, 8 vols. (London, 1909).</bibl>
-                     <bibl>L. Hain, <title>Repertorium bibliographicum</title>, 8 vols. (Stuttgart,
-                        1826-38, repr. Milan, 1948), with <title>Supplement</title> by W. A.
-                        Copinger (London, 1895-1902; repr. Milan, 1950).</bibl>
-                     <bibl>T. Kaeppeli, <title>Scriptores Ordinis Praedicatorum Medii Aevi</title>,
-                        4 vols. (Rome, 1970–93).</bibl>
-                     <bibl>Pierre Michaud-Quantin, <title>Sommes de casuistique et manuels de
-                           confession au moyen âge</title> (XII–XVI siècles), Analecta medievalia
-                        Namurcensia 13 (Louvain, 1962).</bibl>
-=======
                   <listBibl type="PRINT">
                      <bibl><title>Catalogue of Books Printed in the XVth Century Now in the British Museum</title>, 8 vols. (London, 1909).</bibl>
                      <bibl>L. Hain, <title>Repertorium bibliographicum</title>, 8 vols. (Stuttgart, 1826-38, repr. Milan, 1948), with <title>Supplement</title> by W. A. Copinger (London, 1895-1902; repr. Milan, 1950).</bibl>
                      <bibl>T. Kaeppeli, <title>Scriptores Ordinis Praedicatorum Medii Aevi</title>, 4 vols. (Rome, 1970–93).</bibl>
                      <bibl>Pierre Michaud-Quantin, <title>Sommes de casuistique et manuels de confession au moyen âge</title> (XII–XVI siècles), Analecta medievalia Namurcensia 13 (Louvain, 1962).</bibl>
->>>>>>> 11e2e5a7
                   </listBibl>
                </additional>
             </msDesc>
