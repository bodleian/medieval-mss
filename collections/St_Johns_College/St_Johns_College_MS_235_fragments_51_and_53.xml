<?xml-model href="https://raw.githubusercontent.com/msDesc/consolidated-tei-schema/master/msdesc.rng" type="application/xml" schematypens="http://relaxng.org/ns/structure/1.0"?><?xml-model href="https://raw.githubusercontent.com/msDesc/consolidated-tei-schema/master/msdesc.rng" type="application/xml" schematypens="http://purl.oclc.org/dsdl/schematron"?><TEI xmlns="http://www.tei-c.org/ns/1.0" xmlns:tei="http://www.tei-c.org/ns/1.0" xml:id="manuscript_12536">
   <teiHeader xml:lang="en">
      <fileDesc>
         <titleStmt>
            <title>St John's College MS. 235 (fragments 51 and 53)</title>
            <title type="collection">St John's College MSS</title>
            <respStmt xml:id="RM">
               <resp when="2002">Cataloguer</resp>
               <persName>Ralph Hanna</persName>
            </respStmt>
            <respStmt xml:id="SJC">
               <resp when="2022">Encoding</resp>
               <persName>Sian Witherden</persName>
            </respStmt>
         </titleStmt>
         <editionStmt>
            <edition>TEI P5</edition>
            <funder>Conversion of the printed catalogue to TEI funded by <orgName>the Thompson
                  Family Charitable Trust</orgName></funder>
         </editionStmt>
         <publicationStmt>
            <publisher>Special Collections, Bodleian Libraries</publisher>
            <address>
               <orgName type="department">Special Collections</orgName>
               <orgName type="unit">Bodleian Libraries</orgName>
               <orgName type="institution">University of Oxford</orgName>
               <street>Weston Library, Broad Street</street>
               <settlement>Oxford</settlement>
               <postCode>OX1 3BG</postCode>
               <country>United Kingdom</country>
            </address>
            <distributor>
               <email>specialcollections.enquiries@bodleian.ox.ac.uk</email>
            </distributor>
            <idno type="msID">St_Johns_College_MS_235_fragments_51_and_53</idno>
            <idno type="collection">St_Johns_College</idno>
            <idno type="catalogue">Western</idno>
         </publicationStmt>
         <sourceDesc>
            <msDesc xml:lang="en" xml:id="St_Johns_College_MS_235_fragments_51_and_53">
               <msIdentifier>
                  <settlement>Oxford</settlement>
<<<<<<< HEAD
                  <repository>St John's College (in progress)</repository>
                  <idno type="shelfmark">St John's College MS. 235 (fragments 51 and 53)</idno>
               <idno type="ieArk">ark:29072/a8q237hq453g</idno><idno type="crArk">ark:29072/a8pz50gt61s8</idno></msIdentifier>
=======
                  <repository>St John's College</repository>
                  <idno type="shelfmark">St John's College MS 235 (fragments 51 and 53)</idno>
               </msIdentifier>
>>>>>>> 1dd00991
               <head>JUSTINIAN, <title>Digesta</title> (binding fragments)</head>
               <msContents>
                  <textLang mainLang="la">Latin</textLang>
                  <msItem n="1" xml:id="St_Johns_College_MS_235_fragments_51_and_53-item1">
                     <author key="person_88881722">JUSTINIAN</author>
                     <title key="work_2890">Digesta</title>
                     <note><bibl><citedRange>7.1.43–63, ed. CJCiv 1:132–3 (no. 51)
                              and unidentified early portions of 7.1 (no.
                        53).</citedRange></bibl></note>
                  </msItem>
               </msContents>
               <physDesc>
                  <objectDesc form="codex">
                     <supportDesc material="perg">
                        <support>Vellum.</support>
                        <extent>Fols. <measure type="leaf" quantity="2">2</measure> (both
                           fragments). <dimensions type="leaf" unit="mm">
                              <height quantity="308">308</height>
                              <width quantity="210">210</width>
                           </dimensions><note>(+13 mm folded under).</note>
                        </extent>
                     </supportDesc>
                     <layoutDesc>
                        <layout columns="2" writtenLines="58 74" type="fragment">Written almost
                           completely (<dimensions type="other" unit="mm">
                              <width quantity="35">35</width>
                           </dimensions> mm margin, on the edges): at the centre, in double columns,
                           each column <dimensions type="column" unit="mm">
                              <height min="220" max="230">220–30</height>
                              <width quantity="58">58</width>
                           </dimensions>, with <dimensions type="intercolumn" unit="mm">
                              <width quantity="12">12</width>
                           </dimensions> mm between columns, in 58 lines, surrounded by gloss
                           columns <dimensions type="column" unit="mm">
                              <width min="75" max="80">75–80</width>
                           </dimensions> mm wide on the leading edge, 70–4 surviving written lines.
                           No edges for prickings; bounded and ruled in lead.</layout>
                     </layoutDesc>
                  </objectDesc>
                  <handDesc>
                     <handNote script="textualisSouthern">Written in <placeName key="place_1000080" cert="low">(?) Italy</placeName> in <term type="script">gothic textura
                           semiquadrata</term> (text) and a more formal <term type="script">quadrata</term> (the gloss), <date calendar="Gregorian" notBefore="1200" notAfter="1225">s. xiii in.</date></handNote>
                  </handDesc>
                  <decoDesc>
                     <decoNote type="paraph">Sections of both text and gloss introduced by 1-line
                        unflourished red lombards; red paraphs to break the text.</decoNote>
                  </decoDesc>
               </physDesc>
               <history>
                  <origin>
                     <origDate calendar="Gregorian" notBefore="1200" notAfter="1225">s. xiii
                        in.</origDate>
                     <origPlace>
                        <country key="place_1000080" cert="low">(?) Italy</country>
                     </origPlace>
                  </origin>
                  <provenance>MS 235 is a collection of binding fragments removed from College books
                     (medieval portions only). This entry is for fragments 51 and 53
                     only.</provenance>
               </history>
               <additional>
                  <adminInfo>
                     <recordHist>
                        <source>
                           <bibl>Ralph Hanna, <title>A descriptive catalogue of the western medieval
                                 manuscripts of St. John's College, Oxford</title> (Oxford: Oxford
                              University Press, 2002)</bibl>
                        </source>
                     </recordHist>
                     <availability>
                        <p>For enquiries relating to this manuscript please contact <ref target="https://www.sjc.ox.ac.uk/discover/library/special-collections">St John's College Library</ref>.</p>
                     </availability>
                  </adminInfo>
                  <listBibl>
                     <bibl>Paul Kruger et al., <title>Corpus Juris Civilis</title>, 2 vols. (Berlin,
                        1905).</bibl>
                  </listBibl>
               </additional>
            </msDesc>
         </sourceDesc>
      </fileDesc>
      <revisionDesc>
         <change when="2022-04">First online publication</change>
      </revisionDesc>
   </teiHeader>
   <text>
      <body>
         <p><!--Body paragraph provided for validation and future transcription--></p>
      </body>
   </text>
</TEI><|MERGE_RESOLUTION|>--- conflicted
+++ resolved
@@ -40,15 +40,9 @@
             <msDesc xml:lang="en" xml:id="St_Johns_College_MS_235_fragments_51_and_53">
                <msIdentifier>
                   <settlement>Oxford</settlement>
-<<<<<<< HEAD
-                  <repository>St John's College (in progress)</repository>
+                  <repository>St John's College</repository>
                   <idno type="shelfmark">St John's College MS. 235 (fragments 51 and 53)</idno>
                <idno type="ieArk">ark:29072/a8q237hq453g</idno><idno type="crArk">ark:29072/a8pz50gt61s8</idno></msIdentifier>
-=======
-                  <repository>St John's College</repository>
-                  <idno type="shelfmark">St John's College MS 235 (fragments 51 and 53)</idno>
-               </msIdentifier>
->>>>>>> 1dd00991
                <head>JUSTINIAN, <title>Digesta</title> (binding fragments)</head>
                <msContents>
                   <textLang mainLang="la">Latin</textLang>
