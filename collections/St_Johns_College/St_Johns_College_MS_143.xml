--- conflicted
+++ resolved
@@ -40,15 +40,9 @@
             <msDesc xml:lang="en" xml:id="St_Johns_College_MS_143">
                <msIdentifier>
                   <settlement>Oxford</settlement>
-<<<<<<< HEAD
-                  <repository>St John's College (in progress)</repository>
+                  <repository>St John's College</repository>
                   <idno type="shelfmark">St John's College MS. 143</idno>
                <idno type="ieArk">ark:29072/a88c97kp81ch</idno><idno type="crArk">ark:29072/a88910js9829</idno></msIdentifier>
-=======
-                  <repository>St John's College</repository>
-                  <idno type="shelfmark">St John's College MS 143</idno>
-               </msIdentifier>
->>>>>>> 1dd00991
                <head>Hebrew biblical books with the Vulgate and Latin glosses </head>
                <msContents>
                   <textLang mainLang="he" otherLangs="la xno">Hebrew and Latin, with some Anglo-Norman
