--- conflicted
+++ resolved
@@ -40,15 +40,9 @@
             <msDesc xml:id="St_Johns_College_MS_38" xml:lang="en">
                <msIdentifier>
                   <settlement>Oxford</settlement>
-<<<<<<< HEAD
-                  <repository>St John's College (in progress)</repository>
+                  <repository>St John's College</repository>
                   <idno type="shelfmark">St John's College MS. 38</idno>
                <idno type="ieArk">ark:29072/a86969z031w6</idno><idno type="crArk">ark:29072/a86682x348kk</idno></msIdentifier>
-=======
-                  <repository>St John's College</repository>
-                  <idno type="shelfmark">St John's College MS 38</idno>
-               </msIdentifier>
->>>>>>> 1dd00991
                <head>Ps.-Jerome, Commentary on the Psalter</head>
                <msContents>
                   <textLang mainLang="la">Latin</textLang>
