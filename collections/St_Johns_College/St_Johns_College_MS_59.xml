--- conflicted
+++ resolved
@@ -1,12 +1,8 @@
-<<<<<<< HEAD
-<?xml-model href="https://raw.githubusercontent.com/msDesc/consolidated-tei-schema/master/msdesc.rng" type="application/xml" schematypens="http://relaxng.org/ns/structure/1.0"?><?xml-model href="https://raw.githubusercontent.com/msDesc/consolidated-tei-schema/master/msdesc.rng" type="application/xml" schematypens="http://purl.oclc.org/dsdl/schematron"?><TEI xmlns="http://www.tei-c.org/ns/1.0" xmlns:tei="http://www.tei-c.org/ns/1.0" xml:id="manuscript_12059">
-=======
 <?xml version="1.0" encoding="UTF-8"?>
 <?xml-model href="https://raw.githubusercontent.com/msDesc/consolidated-tei-schema/master/msdesc.rng" type="application/xml" schematypens="http://relaxng.org/ns/structure/1.0"?>
 <?xml-model href="https://raw.githubusercontent.com/msDesc/consolidated-tei-schema/master/msdesc.rng" type="application/xml" schematypens="http://purl.oclc.org/dsdl/schematron"?>
 <TEI xml:id="manuscript_12059" xmlns="http://www.tei-c.org/ns/1.0"
    xmlns:tei="http://www.tei-c.org/ns/1.0">
->>>>>>> 1dd00991
    <teiHeader>
       <fileDesc>
          <titleStmt>
@@ -41,16 +37,10 @@
             <msDesc xml:id="St_Johns_College_MS_59" xml:lang="en">
                <msIdentifier>
                   <settlement>Oxford</settlement>
-<<<<<<< HEAD
-                  <repository>St John's College (in progress)</repository>
+                  <repository>St John's College</repository>
                   <idno type="shelfmark">St John's College MS. 59</idno>
                <idno type="ieArk">ark:29072/a8b2773t97pn</idno><idno type="crArk">ark:29072/a89z902z14cz</idno></msIdentifier>
-=======
-                  <repository>St John's College</repository>
-                  <idno type="shelfmark">St John's College MS 59</idno>
-               </msIdentifier>
                <head>Thomas Aquinas, <title>Summa Theologiae</title></head>
->>>>>>> 1dd00991
                <msContents>
                   <textLang mainLang="la">Latin</textLang>
                   <msItem n="1" xml:id="St_Johns_College_MS_59-item1">
@@ -66,7 +56,7 @@
                         pastedown <date calendar="Gregorian" notBefore="1390" notAfter="1410">(s.
                            xiv/xv)</date> and fol. i<hi rend="superscript">v</hi> (<date
                            calendar="Gregorian" notBefore="1400" notAfter="1500">s. xv</date> and
-                           <date calendar="Gregorian" notBefore="1600" ntoAfter="1700">s.
+                           <date calendar="Gregorian" notBefore="1600" notAfter="1700">s.
                            xvii</date>).</note>
                   </msItem>
                </msContents>
