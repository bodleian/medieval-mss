--- conflicted
+++ resolved
@@ -33,16 +33,10 @@
             <msDesc xml:id="St_Johns_College_MS_4" xml:lang="en">
                <msIdentifier>
                   <settlement>Oxford</settlement>
-<<<<<<< HEAD
-                  <repository>St John's College (in progress)</repository>
+                  <repository>St John's College</repository>
                   <idno type="shelfmark">St John's College MS. 4</idno>
                <idno type="ieArk">ark:29072/a86q182j654w</idno><idno type="crArk">ark:29072/a86m311n81ts</idno></msIdentifier>
-=======
-                  <repository>St John's College</repository>
-                  <idno type="shelfmark">St John's College MS 4</idno>
-               </msIdentifier>
                <head>Vulgate Bible</head>
->>>>>>> 1dd00991
                <msContents>
                   <textLang mainLang="la">Latin</textLang>
                   <msItem n="1" xml:id="St_Johns_College_MS_4-item1">
@@ -200,14 +194,6 @@
                         <country key="place_7002445">English</country>
                      </origPlace>
                   </origin>
-<<<<<<< HEAD
-                  <provenance>‘III Secunda Pars Biblie Stephani De cranebroke <orgName key="org_173408842" role="fmo">de claustro Roffensis</orgName>’ (s. xiv,
-                     written across the foot of fol. 238). A similar inscription at the foot of fol.
-                     1 has been vigorously erased, ‘Biblia de cla [including a hole in the leaf due
-                     to erasure] nens’ Stephani de cranebrok’ Prima pars’. Ker, MLGB, 164,
-                     297.</provenance>
-                  <provenance>‘Liber Collegii Sancti Iohannis Baptistae Oxon’ Ex dono Reverendi in
-=======
                   <provenance notBefore="1300" notAfter="1400">‘III Secunda Pars Biblie <persName
                         role="fmo" key="person_4439">Stephani De cranebroke</persName> de claustro
                      Roffensis’ (s. xiv, written across the foot of fol. 238). A similar inscription
@@ -215,7 +201,6 @@
                      hole in the leaf due to erasure] nens’ Stephani de cranebrok’ Prima pars’. Ker,
                      MLGB, 164, 297.</provenance>
                   <acquisition>‘Liber Collegii Sancti Iohannis Baptistae Oxon’ Ex dono Reverendi in
->>>>>>> 1dd00991
                      Christo Patris IOANNIS Episcopi Roffensis Anno Domini 1620’ (fol. 1). For
                         <persName key="person_49548280" role="dnr">John Buckeridge</persName>,
                      former President of the college and bishop of Rochester, as a library
