--- conflicted
+++ resolved
@@ -92,13 +92,8 @@
                      <decoNote type="rubrication">Rubrics in red ink.</decoNote>
                   </decoDesc>
                   <bindingDesc>
-<<<<<<< HEAD
                      <binding notAfter="1900" notBefore="1800">
                         <p>Typical Holkham binding of light brown straight-grained morocco over wood boards, 19th century. Gilt and blind decoration round the outer edge of both covers. Four raised bands on spine; gilt decoration on the raised bands and on the panels between the bands. Gilt crest of Thomas William Coke on the front cover. Gilt lettering on spine: ‘THE MYRROUR <lb/> &amp; GOSPELS’ and ‘MS. <lb/> MEMB. 672’. Gilt edges of textblock.</p>
-=======
-                     <binding notBefore="1800" notAfter="1900">
-                        <p>Typical Holkham binding of ligh brown straight-grained morocco; the spine lettered in gilt 'THE MYRROUR | &amp; GOSPELS' and 'MS. | MEMB. | 672'.</p>
->>>>>>> c8bef394
                      </binding>
                   </bindingDesc>
                </physDesc>
