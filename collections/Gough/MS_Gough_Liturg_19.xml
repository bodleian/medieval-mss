--- conflicted
+++ resolved
@@ -49,13 +49,9 @@
                   </altIdentifier>
                </msIdentifier>
                <msContents>
-<<<<<<< HEAD
-                  <msItem n="1" xml:id="MS_Gough_Liturg_19-item1"><locus from="1r" to="114v" type="inferred"/>
-                     <title key="work_13964">Prayers, etc.</title>
-                     <note>(written for <persName key="person_1117" role="fmo">Sir John Iwardby</persName>)</note>
-                     <textLang mainLang="enm" otherLangs="la">Middle English and Latin</textLang>
-=======
+
                   <msItem n="1" xml:id="MS_Gough_Liturg_19-item1">
+                    <locus from="1r" to="114v" type="inferred"/>
                      <title type="desc" key="work_13960">Prayers and offices</title>
                      
                      <msItem n="1">
@@ -88,7 +84,7 @@
                      </msItem>
                     
                      <textLang mainLang="la" otherLangs="enm">Latin, with English items and rubrics on fols. 16r, 19r, 21v (including a version of DIMEV 2840), 23v-24r, 26r, 29r-v, 114r</textLang>
->>>>>>> 626332f7
+
                   </msItem>
                </msContents>
                <physDesc>
