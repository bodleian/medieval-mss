<?xml-model href="https://raw.githubusercontent.com/bodleian/consolidated-tei-schema/master/msdesc.rng" type="application/xml" schematypens="http://relaxng.org/ns/structure/1.0"?><?xml-model href="https://raw.githubusercontent.com/bodleian/consolidated-tei-schema/master/msdesc.rng" type="application/xml" schematypens="http://purl.oclc.org/dsdl/schematron"?><TEI xmlns="http://www.tei-c.org/ns/1.0" xml:id="manuscript_4932">
   <teiHeader>
      <fileDesc>
         <titleStmt>
            <title>MS. Gough Liturg. 6</title>
            <title type="collection">MSS. Gough</title>
            <respStmt xml:id="VD">
               <resp when="1957">Cataloguer</resp>
               <persName>S. J. P. van Dijk</persName>
            </respStmt>
            <respStmt xml:id="SC">
               <resp when="1897">Cataloguer</resp>
               <persName>Falconer Madan</persName>
            </respStmt>
            <respStmt xml:id="MLH">
               <resp when="2025">Encoding</resp>
               <persName>Matthew Holford</persName>
            </respStmt>
            <respStmt xml:id="PA">
               <resp when="1973">Cataloguer</resp>
               <persName>Otto Pächt</persName>
               <persName>J. J. G. Alexander</persName>
            </respStmt>
         </titleStmt>
         <publicationStmt>
            <publisher>
               <orgName type="department">Special Collections</orgName>
               <orgName type="unit">Bodleian Libraries</orgName>
               <orgName type="institution">University of Oxford</orgName>
               <email>specialcollections.enquiries@bodleian.ox.ac.uk</email>
            </publisher>
            <idno type="msID">MS_Gough_Liturg_6</idno>
            <idno type="collection">Gough</idno>
            <idno type="catalogue">Western</idno>
         </publicationStmt>
         <sourceDesc>
            <msDesc xml:id="MS_Gough_Liturg_6" xml:lang="en">
               <msIdentifier>
                  <country>United Kingdom</country>
                  <region type="county">Oxfordshire</region>
                  <settlement>Oxford</settlement>
                  <institution>University of Oxford</institution>
                  <repository>Bodleian Library</repository>
                  <idno type="shelfmark">MS. Gough Liturg. 6</idno>
                  <idno type="ieArk">ark:29072/x08g84mm725z</idno>
                  <idno type="crArk">ark:29072/x0nz805z590q</idno>
                  <altIdentifier type="internal">
                     <idno type="SCN">18342</idno>
                  </altIdentifier>
               </msIdentifier>
               <msContents>
<<<<<<< HEAD
                  <msItem n="1" xml:id="MS_Gough_Liturg_6-item1"><locus from="1r" to="115v" type="inferred"/>
                     <title key="work_10579">Book of Hours, Use of Sarum</title>
=======
                  <msItem n="1" xml:id="MS_Gough_Liturg_6-item1">
                     <title type="desc" key="work_10579">Book of Hours, Use of Sarum</title>
                      <msItem >
                        <locus>(fol. 1)</locus>
                        <note>Calendar</note>
                     </msItem>
                     <msItem >
                        <locus>(fol. 7)</locus>
                        <note>Office of the Virgin with the Hours of the Cross worked in</note>
                     </msItem>
                     <msItem >
                        <locus>(fol. 34)</locus>
                        <note>Penitential  and Gradual (fol. 41v) Psalms with the litany (fol. 47v)</note>
                     </msItem>
                     <msItem >
                        <locus>(fol. 54)</locus>
                        <note>Added prayer </note>
                     </msItem>
                     <msItem >
                        <locus>(fol. 58)</locus>
                        <note>Office of the dead  and commendation (fol. 85)</note>
                     </msItem>
                     <msItem >
                        <locus>(fol. 97)</locus>
                        <note>Psalter of St Jerome</note></msItem>
                     <msItem><note>Additions: O intemerata (fol. 113) and a prayer: Concedo michi quero omnip. et mis. deus ea que tibi placita sunt (fol. 114).</note>
                     </msItem>
>>>>>>> 626332f7
                     <textLang mainLang="la">Latin</textLang>
                  </msItem>
               </msContents>
               <physDesc>
                  <objectDesc form="codex">
                     <supportDesc material="perg">
                        <support>parchment</support>
                        <extent resp="#VD"> <seg type="leaf"><measure type="leaf" quantity="115">115</measure> + <measure type="endleaf" quantity="1">1</measure></seg> leaves <dimensions type="leaf" unit="mm">
                              <height>222</height>
                              <width>150</width>
                           </dimensions>
                           <dimensions type="written" unit="mm">
                              <height>127</height>
                              <width>76</width>
                           </dimensions>
                        </extent>
                        <condition>Leaves missing after fols. 6, 28, 34, 57, 84 (at least)</condition>
                     </supportDesc>
                     <layoutDesc resp="#VD">
                        <layout columns="1" writtenLines="20">20 long lines</layout>
                     </layoutDesc>
                  </objectDesc>
                  <handDesc>
                     <handNote script="textualisNorthern">Textualis.</handNote>
                  </handDesc>
                  <decoDesc>
                     <summary>By <persName key="person_15318306" role="art">Hermann Scheerre</persName> or a close follower. <ref target="https://catalog.hathitrust.org/Record/000468709">Pächt and Alexander</ref> iii. 812, pl. LXXVIII:</summary>
                     <decoNote type="border">Fine borders. </decoNote>
                     <decoNote type="histInit">Fine historiated initials. Historiated initials and borders at the beginning of the Hours of the Lady office and on fol. 85; the others are missing.</decoNote>
                     <decoNote type="decInit">Fine other initials. </decoNote>
                  </decoDesc>
                  <bindingDesc>
                     <binding contemporary="true">
                        <p>Medieval (?) boards and sewing, with later covering.</p>
                     </binding>
                  </bindingDesc>
               </physDesc>
               <history>
                  <origin>
                     <origDate calendar="Gregorian" notAfter="1410" notBefore="1400">15th century, beginning</origDate>
                     <origPlace>
                        <country key="place_7002445">English</country>
                     </origPlace>
                  </origin>
                  <provenance><persName role="fmo" key="person_41970552">Richard Gough, 1735-1809</persName></provenance>
                  <acquisition when="1809">Bequeathed by him to the Bodleian.</acquisition>
               </history>
               <additional>
                  <adminInfo>
                     <recordHist>
                        <source>Description adapted by Matthew Holford (2025) from the following sources, with limited additional description:
                           <listBibl>
                              <bibl>Otto Pächt and J. J. G. Alexander, <title><ref target="https://catalog.hathitrust.org/Record/000468709">Illuminated Manuscripts in the Bodleian Library, Oxford</ref></title>, III (1973), no. 812</bibl>
                              
                              <bibl>S. J. P. van Dijk, <title>Latin Liturgical Manuscripts in the Bodleian Library, Oxford, vol. 4: Books of Hours</title> (typescript, 1957), <citedRange unit="page" from="191" to="191">p. 191</citedRange>
                              </bibl>
                              <bibl>Summary Catalogue (1897)</bibl>
                           </listBibl>
                           
                           <listBibl>
                              <bibl facs="aaz0312.gif" type="SC">Summary Catalogue, vol. 4, p. 293</bibl>
                           </listBibl>
                        </source>
                     </recordHist>
                  </adminInfo>
                  <surrogates>
                     <bibl subtype="partial" type="digital-facsimile">
                        <ref target="https://digital.bodleian.ox.ac.uk/objects/5db63c79-54ef-4bd5-b907-e88062e46fac/">
                           <title>Digital Bodleian</title>
                        </ref>
                        <note>(16 images from 35mm slides)</note>
                     </bibl>
                  </surrogates>
                  <listBibl type="WRAPPER">
                     <listBibl type="PRINT">
                        <head>Printed descriptions:</head>
                        <bibl>S. J. P. van Dijk, <title>Latin Liturgical Manuscripts in the Bodleian Library, Oxford, vol. 4: Books of Hours</title> (typescript, 1957), <citedRange unit="page" from="191" to="191">p. 191</citedRange>
                        </bibl>
                     </listBibl>
                  </listBibl>
               </additional>
            </msDesc>
         </sourceDesc>
      </fileDesc>
      <revisionDesc>
         <change when="2025-07">Encode all information from printed catalogues.</change>
         <change when="2024-09">Add extent, leaf dimensions and layout from van Dijk, Latin Liturgical Manuscripts in the Bodleian Library, Oxford.</change>
         <change when="2017-07-01">First online publication.</change>
         <change when="2017-05-25">
            <persName>James Cummings</persName> Up-converted the markup using <ref target="https://github.com/jamescummings/Bodleian-msDesc-ODD/blob/master/convertTolkien2Bodley.xsl">https://github.com/jamescummings/Bodleian-msDesc-ODD/blob/master/convertTolkien2Bodley.xsl</ref>
         </change>
      </revisionDesc>
   </teiHeader>
   <text>
      <body>
         <p/>
      </body>
   </text>
</TEI><|MERGE_RESOLUTION|>--- conflicted
+++ resolved
@@ -49,11 +49,9 @@
                   </altIdentifier>
                </msIdentifier>
                <msContents>
-<<<<<<< HEAD
-                  <msItem n="1" xml:id="MS_Gough_Liturg_6-item1"><locus from="1r" to="115v" type="inferred"/>
-                     <title key="work_10579">Book of Hours, Use of Sarum</title>
-=======
+
                   <msItem n="1" xml:id="MS_Gough_Liturg_6-item1">
+                    <locus from="1r" to="115v" type="inferred"/>
                      <title type="desc" key="work_10579">Book of Hours, Use of Sarum</title>
                       <msItem >
                         <locus>(fol. 1)</locus>
@@ -80,7 +78,7 @@
                         <note>Psalter of St Jerome</note></msItem>
                      <msItem><note>Additions: O intemerata (fol. 113) and a prayer: Concedo michi quero omnip. et mis. deus ea que tibi placita sunt (fol. 114).</note>
                      </msItem>
->>>>>>> 626332f7
+
                      <textLang mainLang="la">Latin</textLang>
                   </msItem>
                </msContents>
