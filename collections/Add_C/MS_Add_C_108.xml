--- conflicted
+++ resolved
@@ -114,11 +114,7 @@
                   <objectDesc form="codex">
                      <supportDesc material="chart">
                         <support>paper</support>
-<<<<<<< HEAD
                         <extent><seg type="leaf"><measure type="laterEndleaf" quantity="2">ii</measure> + <measure type="leaf" quantity="48">48</measure> + <measure type="laterEndleaf" quantity="6">vi</measure></seg> leaves <dimensions type="leaf" unit="mm">
-=======
-                        <extent>ii + <measure type="leaf" quantity="48">48</measure> + vi leaves <dimensions type="leaf" unit="mm">
->>>>>>> e9d89dad
                               <height>275</height>
                               <width>205</width>
                            </dimensions>
