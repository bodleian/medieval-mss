--- conflicted
+++ resolved
@@ -1,11 +1,7 @@
-<<<<<<< HEAD
 <?xml version="1.0" encoding="UTF-8"?>
 <?xml-model href="https://raw.githubusercontent.com/bodleian/consolidated-tei-schema/master/msdesc.rng" type="application/xml" schematypens="http://relaxng.org/ns/structure/1.0"?>
 <?xml-model href="https://raw.githubusercontent.com/bodleian/consolidated-tei-schema/master/msdesc.rng" type="application/xml" schematypens="http://purl.oclc.org/dsdl/schematron"?>
 <TEI xml:id="manuscript_8971" xmlns="http://www.tei-c.org/ns/1.0">
-=======
-<?xml-model href="https://raw.githubusercontent.com/bodleian/consolidated-tei-schema/master/msdesc.rng" type="application/xml" schematypens="http://relaxng.org/ns/structure/1.0"?><?xml-model href="https://raw.githubusercontent.com/bodleian/consolidated-tei-schema/master/msdesc.rng" type="application/xml" schematypens="http://purl.oclc.org/dsdl/schematron"?><TEI xmlns="http://www.tei-c.org/ns/1.0" xml:id="manuscript_8971">
->>>>>>> f069f6c3
    <teiHeader>
       <fileDesc>
          <titleStmt>
@@ -144,14 +140,8 @@
                      <origPlace cert="low">(?) <country key="place_1000070">France</country></origPlace>
                      <p>The colophon (p. 581) records that the book was written by <persName>Jacobus Neell</persName>, a Norman from Rouen.</p>
                   </origin>
-<<<<<<< HEAD
                   <provenance><orgName key="org_158353196" role="fmo">Canterbury, Kent, Benedictine cathedral priory of Holy Trinity or Christ Church</orgName>: the colophon (p. 581) indicates that the book was commissioned and paid for by <persName>Thomas Goldston</persName>, prior of Canterbury from 1495–1517 (<ref target="http://mlgb3.bodleian.ox.ac.uk/mlgb/book/1338">MLGB3</ref>).</provenance>
                   <provenance>According to a pencil note in the official copy of the catalogue this manuscript contained the inscription <quote xml:lang="la">Olim possedit Jac. Ofcote (?) miles</quote>, but this appears to have been lost when the volume was rebound.</provenance>
-=======
-                  <provenance type="MLGB3_provenance_evidence" source="http://mlgb3.bodleian.ox.ac.uk/mlgb/book/1338">
-                     <orgName role="fmo" key="org_158353196">Canterbury, Kent, Benedictine cathedral priory of Holy Trinity or Christ Church</orgName> (?) : 'Perfectum est hoc opus wlgariter intitulatum De sanctis Anglie, ad laudem et honorem omnipotentis dei ac sancte Cantuariensis ecclesie ex impensis reverendi in Christo patris domini Thome Goleston, eiusdem ecclesie prioris ac sacrarum litterarum professoris egregii, per me Iacobum Neell Normannum ac Rothomagi natum anno verbi incarnati 1499 deo gratias.' (<ref target="http://mlgb3.bodleian.ox.ac.uk/mlgb/book/1338">MLGB3</ref>: evidence from an inscription of ownership by an individual member of a religious house (which may not, however, be evidence for institutional ownership)). </provenance>
-                  <provenance type="MLGB3_laterOwners" source="http://mlgb3.bodleian.ox.ac.uk/mlgb/book/1338">Cf. Horstman, Nova Legenda, 1. xv. (<ref target="http://mlgb3.bodleian.ox.ac.uk/mlgb/book/1338">MLGB3</ref>)</provenance>
->>>>>>> f069f6c3
                   <provenance notAfter="1735" notBefore="1674" resp="#MMM">
                      <persName key="person_11058091" role="fmo">Thomas Tanner, 1674–1735</persName>
                   </provenance>
