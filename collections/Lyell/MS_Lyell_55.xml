--- conflicted
+++ resolved
@@ -106,11 +106,7 @@
                      <author key="person_102305735">Caesarius of Arles</author>
                      <title key="work_1190">Sermones</title>
                      <bibl>182</bibl>
-<<<<<<< HEAD
-                     <rubric>Item sermo cuius supra de dilectione caritatis et odio cupiditatis et quod regnum celorum non solum duobus minutis sed etiam bona voluntate emi possit <note><hi rend="italic">[corr. front</hi> possunt]</note></rubric>
-=======
                      <rubric>Item sermo cuius supra de dilectione caritatis et odio cupiditatis et quod regnum celorum non solum duobus minutis sed etiam bona voluntate emi <subst><del>possunt</del><add>possit</add></subst> </rubric>
->>>>>>> e5ac6b06
                      <note>Serai. App. 270, PL 39 col. 2247–503; Caesarius, Serm. 182, C.C. 104, pp. 739–43.</note>
                   </msItem>
                   <msItem n="8">
@@ -183,11 +179,7 @@
                      <rubric><locus>(fol. 31r)</locus> Sermo Venerabilis Bede presbiteri de Proverbiis</rubric>
                      <incipit>Non metuat de correptione</incipit>
                      <explicit>in futuro donabitur, prestante domino etc.</explicit>
-<<<<<<< HEAD
                      <note>Bede, Expos, in Parab. Salomonis, parts of Lib. I cap. iii–iv, PL 91 col. 951D4–955A14.</note>
-=======
-                     <note>Bede, Expos, in Parab. Salomonis, parts of Lib. I cap. iii-iv, PL 91 col. 951D4–955A14.</note>
->>>>>>> e5ac6b06
                   </msItem>
                   <msItem n="16">
                      <locus>(fol. 33v)</locus>
@@ -204,11 +196,7 @@
                      <rubric>Sermo Bedę presbiteri de Proverbiis</rubric>
                      <incipit>Melius est vocare ad holera cum caritate</incipit>
                      <explicit>iusti vident placidum Ihesum Christum etc.</explicit>
-<<<<<<< HEAD
                      <note>Bede, Expos. in Parab. Salomonis, parts of Lib. 11 cap. xv–xvi, PL 91 col. 984D9–988A9.</note>
-=======
-                     <note>Bede, Expos. in Parab. Salomonis, parts of Lib. II cap. xv-xvi, PL 91 col. 984D9–988A9.</note>
->>>>>>> e5ac6b06
                   </msItem>
                   <msItem n="18">
                      <locus>(fol. 39r)</locus>
@@ -548,13 +536,8 @@
                      <origPlace cert="low">
                         <country key="place_1000062">Austrian</country> (?)</origPlace>
                   </origin>
-<<<<<<< HEAD
-                  <provenance>Formerly in the library of the Benedictine abbey of <placeName key="place_7003278" type="fmo">Lambach</placeName> in Austria, where it was MS. xxiv: the shelfmark <quote>M. memb. xxiv</quote> (early 19th cent.) is on the spine, where there is also an earlier label: <quote>MS. 21</quote>. On the front cover is the number <quote>D. 6</quote> in red (parchment label, 15th cent.?) and on fol. 1 <quote>24</quote> (18th–19th cent.). Not in the library catalogue of c. 1210 but listed in later inventories; see K. Holter, <quote>Zwei Bibliotheksverzeichnisse des 13. Jh.</quote>, <title>M.I.Ö.G.</title> 64 (1956), 275, no. 141; idem, <quote>Stift Lambach. Die Hss. und Inkunabeln</quote>, <title>Österreichische Kunsttopographie</title> xxxiv, ii (1959), 236, Hg. 283.</provenance>
-                  <provenance>Bought by Lyell in May 1940 from Maggs Bros.: see their <title>Cat.</title> 542 (1930), no. 37, and pl. <locus>(fol. 43r)</locus> and <title>Cat.</title> 687 (1940), no. 216, pl. 22 <locus>(fol. 103v)</locus> and cover <locus>(fol. 106v)</locus>. Exh., <title>Gladbacher Handschriften–Ausstellung,</title> Mönchengladbach, April–May 1964, no. 32.</provenance>
-=======
                   <provenance>Formerly in the library of the Benedictine abbey of <placeName key="place_7003278" type="fmo">Lambach</placeName> in Austria, where it was MS. xxiv: the shelfmark <q>M. memb. xxiv</q> (early 19th cent.) is on the spine, where there is also an earlier label: <q>MS. 21</q>. On the front cover is the number <quote>D. 6</quote> in red (parchment label, 15th cent.?) and on fol. 1 <q>24</q> (18th–19th cent.). Not in the library catalogue of c. 1210 but listed in later inventories; see K. Holter, 'Zwei Bibliotheksverzeichnisse des 13. Jh.', <title>M.I.Ö.G.</title> 64 (1956), 275, no. 141; idem, 'Stift Lambach. Die Hss. und Inkunabeln', <title>Österreichische Kunsttopographie</title> xxxiv, ii (1959), 236, Hg. 283.</provenance>
-                  <provenance>Bought by Lyell in May 1940 from Maggs Bros.: see their <title>Cat.</title> 542 (1930), no. 37, and pl. <locus>(fol. 43r)</locus> and <title>Cat.</title> 687 (1940), no. 216, pl. 22 <locus>(fol. 103v)</locus> and cover <locus>(fol. 106v)</locus>. Exh., <title>Gladbacher Handschriften-Ausstellung,</title> Mönchengladbach, April-May 1964, no. 32.</provenance>
->>>>>>> e5ac6b06
+                  <provenance>Bought by Lyell in May 1940 from Maggs Bros.: see their <title>Cat.</title> 542 (1930), no. 37, and pl. <locus>(fol. 43r)</locus> and <title>Cat.</title> 687 (1940), no. 216, pl. 22 <locus>(fol. 103v)</locus> and cover <locus>(fol. 106v)</locus>. Exh., <title>Gladbacher Handschriften-Ausstellung,</title> Mönchengladbach, April–May 1964, no. 32.</provenance>
                   <provenance notAfter="1948" notBefore="1940-05" resp="#MMM"><persName key="person_64157046" role="fmo">James P. R. Lyell, 1871-1948</persName></provenance>
                   <acquisition resp="#MMM" when="1948">Chosen as one of the hundred manuscripts bequeathed to the Bodleian by Lyell in 1948.</acquisition>
                </history>
