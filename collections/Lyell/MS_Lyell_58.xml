<?xml version="1.0" encoding="UTF-8"?>
<?xml-model href="https://raw.githubusercontent.com/bodleian/consolidated-tei-schema/master/msdesc.rng" type="application/xml" schematypens="http://relaxng.org/ns/structure/1.0"?>
<?xml-model href="https://raw.githubusercontent.com/bodleian/consolidated-tei-schema/master/msdesc.rng" type="application/xml" schematypens="http://purl.oclc.org/dsdl/schematron"?>
<TEI xml:id="manuscript_7791" xmlns="http://www.tei-c.org/ns/1.0">
   <teiHeader>
      <fileDesc>
         <titleStmt>
            <title>MS. Lyell 58</title>
            <title type="collection">MSS. Lyell</title>
            <respStmt xml:id="DLM">
               <resp when="1971">Cataloguer</resp>
               <persName>Albinia de la Mare</persName>
            </respStmt>
            <respStmt xml:id="ANJD">
               <resp when="2020">Encoding</resp>
               <persName>Andrew Dunning</persName>
            </respStmt>
         </titleStmt>
         <publicationStmt>
            <publisher>Special Collections, Bodleian Libraries</publisher>
            <address>
               <orgName type="department">Special Collections</orgName>
               <orgName type="unit">Bodleian Libraries</orgName>
               <orgName type="institution">University of Oxford</orgName>
               <street>Weston Library, Broad Street</street>
               <settlement key="place_7011931">Oxford</settlement>
               <postCode>OX1 3BG</postCode>
               <country>United Kingdom</country>
            </address>
            <distributor>
               <email>specialcollections.enquiries@bodleian.ox.ac.uk</email>
            </distributor>
            <!--Availability statement will be added here-->
            <idno type="msID">MS_Lyell_58</idno>
            <idno type="collection">Lyell</idno>
            <idno type="catalogue">Western</idno>
         </publicationStmt>
         <sourceDesc>
            <msDesc xml:id="MS_Lyell_58" xml:lang="en">
               <msIdentifier>
                  <country>United Kingdom</country>
                  <region type="county">Oxfordshire</region>
                  <settlement>Oxford</settlement>
                  <institution>University of Oxford</institution>
                  <repository>Bodleian Library</repository>
                  <idno type="shelfmark">MS. Lyell 58</idno>
               </msIdentifier>
               <head>Anselm of Canterbury; Honorius Augustodunensis, etc.</head>
               <msContents>
                  <textLang mainLang="la">Latin</textLang>
                  <msItem n="1">
                     <author key="person_100187025">Anselm of Canterbury</author>
                     <msItem n="a">
                        <locus>(fol. 1r)</locus>
                        <title key="work_542">De libero arbitrio</title>
                        <rubric>De libero arbitrio. Incipiunt capitula</rubric>
                        <incipit>1. Quod potestas peccandi non pertineat ad libertatem <sic>liberi</sic> arbitrii</incipit>
                        <msItem>
                           <locus>(fol. 1r)</locus>
                           <rubric>Anshelmus de libero arbitrio</rubric>
                           <incipit>Discipulus. Quoniam liberum arbitrium videtur repugnare gratię</incipit>
                           <explicit><locus>(fol. 10b)</locus> habeam de illis amplius interrogare.</explicit>
                        </msItem>
                        <note>Pr. F. S. Schmitt, <title>S. Anselmi Cant. Arch. Opera Omnia</title> I, 1946, pp. 205–26.</note>
                     </msItem>
                     <msItem n="b">
                        <locus>(fol. 10b)</locus>
                        <title key="work_530">De concordia praescientiae et praedestinationis</title>
                        <rubric>De concordia prescientię et predestinationis et gratię Dei cum libero arbitrio</rubric>
                        <incipit>De tribus illis questionibus</incipit>
                        <msItem>
                           <locus>(fol. 18r)</locus>
                           <rubric>De concordia et libero arbitrio</rubric>
                           <note>(in other MSS. the heading is <quote>De predestinatione et de libero arbitrio</quote>)</note>
                           <incipit><locus>(fol. 18v)</locus> Nunc ergo in eo sperantes</incipit>
                        </msItem>
                        <msItem>
                           <locus>(fol. 19v)</locus>
                           <rubric>De gratia et libero arbitrio</rubric>
                           <incipit>Restat nunc ut de gratia</incipit>
                           <explicit><locus>(fol. 32v)</locus> quod gratis accepi gratis volui petentibus inpendere.</explicit>
                        </msItem>
                        <finalRubric>Explicit de libero arbitrio.</finalRubric>
                        <note>Pr. Schmitt, op. cit. II, pp. 245–88.</note>
                     </msItem>
                     <msItem>
                        <note>In the space left blank on fol. 32v is an addition in a contemporary hand: it is a short extract on Triumphus, trophaeum, palma, laurea, torques, hedera,</note>
                        <incipit>Triumphus <add place="above">currus vectio</add> dabatur consulibus pro occisis hostibus.</incipit>
                     </msItem>
                  </msItem>
                  <msItem n="2">
                     <author key="person_100201145">Honorius Augustodunensis</author>
                     <msItem n="a">
                        <title key="work_2081">De cognitione uerae uitae</title>
                        <rubric><locus>(fol. 33r)</locus> Incipit prologus in cognitionem vitę</rubric>
                        <incipit>Sapientia dei quę os muti aperuit et asinę rudibili animali humana verba forma retribuit</incipit>
                        <msItem>
                           <locus>(fol. 33v)</locus>
                           <rubric>Incipit cognitio vitę</rubric>
                           <incipit>Fratres. Gratias deo persolvimus cuius dono <sic>per te</sic></incipit>
                           <note>[MS. Lyell 56, 12th cent., fol. 168, also has this reading].</note>
                           <note>PL 40 col. 1003–32.</note>
                           <msItem>
                              <note>With an additional passage on fol. 55–6:</note>
                              <rubric>De Vitiis et virtutibus</rubric>
                              <incipit>Fratres. Eia hic ędere sacri ędificii</incipit>
                              <explicit>quę devitanda sunt</explicit>
                              <note>inserted between cap. 37–8 of the PL text, pr. J. A. Endres, <title>Honorius Augustodunensis</title>, Kempten, 1906, pp. 138–40, from Munich clm. 22225.</note>
                           </msItem>
                           <note>On fol. 33 and 33v a later (15th-cent.) hand has added <q>beati Augustini</q> in red to the red headings. These additions have been crossed out, and a note in another hand of the 15th cent, reads <locus>(fol. 33r)</locus> <q>videtur hic liber editus per Honorium ex suo in De luminaribus ecclesie et ex stilo</q>; <locus>(fol. 33v)</locus> <q>Honorii ut videtur ex stilo et ex suo in De luminaribus ecclesie</q>. B. Pez, <title>Thesaurus Anecdotorum Novissimus</title> II, 1721, p. vii, cites this early identification of Honorius as found in our MS., which was then at Melk.</note>
                        </msItem>
                     </msItem>
                     <msItem n="b">
                        <title key="work_2086">Quaestiones</title>
                        <msItem n="(i)">
                           <locus>(fol. 62v)</locus>
                           <rubric>Interrogatio de descensu Christi</rubric>
                           <incipit>Cum tota ecclesia in simbolo de Christo dicat</incipit>
                        </msItem>
                        <msItem n="(ii)">
                           <locus>(fol. 63r)</locus>
                           <rubric>Interrogatio de ascensu et consessu Christi</rubric>
                           <incipit>Cum universalis ecclesia corde credat</incipit>
                        </msItem>
                        <msItem n="(iii)">
                           <locus>(fol. 64r)</locus>
                           <rubric>Interrogatio</rubric>
                           <incipit>Cum Iohannes apostolus dicat nolite diligere mundum.</incipit>
                           <note>Ends fol. 65v, part of the page left blank. These three <foreign>quaestiones</foreign> were pr. from our MS. (then at Melk) by Endres, op. cit., pp. 150–4 and see p. 55.</note>
                        </msItem>
                     </msItem>
                  </msItem>
                  <msItem n="3">
                     <title key="work_11089" type="desc">A collection of <foreign>quaestiones</foreign> from the school of <persName key="person_77109407" role="aut">Anselm of Laon</persName>.</title>
                     <msItem n="a">
                        <locus>(fol. 66r)</locus>
                        <rubric>Questio de peccato</rubric>
                        <incipit>Potest queri quid sit peccatum et similiter pena peccati</incipit>
                        <note>This is the beginning of the collection of sentences pr. Weisweiler in 'Das Schrifttum der Schule Anselms von Laon und Wilhelm von Champeaux in deutschen Bibliotheken', <title>Beiträge</title> xxxiii. 1–2 (1936), 260–9. In our MS. it is written in the form of sixteen <hi rend="italic">quaestiones</hi>; the divisions do not always correspond to those of Weisweiler’s edition and there are textual variants, some of which are closer to the version of this collection incorporated in the Summa 'Prima rerum origo', printed by Weisweiler, op. cit., p. 174.</note>
                     </msItem>
                     <msItem n="b">
                        <locus>(fol. 73r)</locus>
                        <rubric>Questio de baptismo</rubric>
                        <incipit>Si in sanguine passionis filii Dei accepimus remissionem peccatorum</incipit>
                        <note>The first of five <hi rend="italic">quaestiones</hi> also found in Munich clm. 23440, fol. 84v–85v, and pr. O. Lottin, 'Nouveaux fragments théologiques de l’école d’Anselme de Laon', <title>R.T.A.M.</title> 13 (1946), pp. 219–20, nos. 322–6.</note>
                     </msItem>
                     <msItem n="c">
                        <locus>(fol. 74r)</locus>
                        <rubric>De lapsu et reparatione hominis</rubric>
                        <incipit>Constat Deum primum hominem fecisse inpassibilem et inmortalem</incipit>
                        <note>The first of three <foreign>quaestiones</foreign> probably by William of Champeaux, also found together in MS. Heidelberg Univ. Sal. 7. 103, fol. 122–123v. Pr. Lottin, <title>Psychologie et morale</title> v, 1959, pp. 208–10 nos. 258–60.</note>
                        <msItem>
                           <locus>(fol. 76)</locus>
                           <incipit>Si mali merito flagellantur, boni quare cum ipsis vel sine ipsis? … Sciendum est quod sunt quidam qui habent intellectum</incipit>
                           <explicit><locus>(fol. 76v)</locus> scilicet morituros.</explicit>
                           <note>The part of this <foreign>quaestio</foreign> from <quote>Sciendum est</quote> is found in a number of MSS., including the Heidelberg MS. cit., fol. 123v–124, and is pr. Weisweiler, op. tit., pp. 112–13; Lottin, <title>Psychologie</title> v, p. 243, no. 304.</note>
                        </msItem>
                     </msItem>
                     <msItem n="d">
                        <title type="desc">A collection of sentences on circumcision, redemption, sin, baptism, resurrection, excommunication, the real presence, the death of the body</title>
                        <note>Clearly related to the four collections pr. Weisweiler, op. tit., pp. 281–358: some of the sentences are the same, others are very similar:</note>
                        <msItem n="(i)">
                           <locus>(fol. 76v)</locus>
                           <rubric>De circumcisione</rubric>
                           <incipit>Si fides iustificat sicut scriptum est ... In viro tamen et non in muliere</incipit>
                           <note>A conflation of two sentences pr. Weisweiler, op. cit., pp. 282–3; 290.</note>
                        </msItem>
                        <msItem n="(ii)">
                           <locus>(fol. 77v)</locus>
                           <incipit>Rursus queritur si sancta atque utilis erat circumcisio</incipit>
                           <note>Pr. Weisweiler, op. tit., p. 345 (shorter version on pp. 283–4);</note>
                        </msItem>
                        <msItem n="(iii)">
                           <locus>(fol. 78r)</locus>
                           <incipit>Omnes quidem peccaverunt et egent gloria Dei ... Queritur cum solo verbo posset hominem redimere</incipit>
                           <note>cf. Weisweiler, op. tit., pp. 299–300;</note>
                        </msItem>
                        <msItem n="(iv)">
                           <incipit>Queritur etiam quę necessitas fuit ut per se ipsum et non per alium.</incipit>
                           <note>A version of Weisweiler, op. tit., p. 300;</note>
                        </msItem>
                        <msItem n="(v)">
                           <locus>(fol. 78v)</locus>
                           <incipit>Preterea queritur cur tamdiu distulit ipsam redemptionem? Quia mirabiliter debebat fieri ideo oportuit ut ante a patriarchis et prophetis pronuntiaretur</incipit>
                           <explicit>ingrati non essent</explicit>
                        </msItem>
                        <msItem n="(vi)">
                           <incipit>Queritur si cum in inferno erant, tormenta sustinebant boni cum malis</incipit>
                        </msItem>
                        <msItem n="(vii)">
                           <incipit>Queritur ubi dicat apostolus per unum hominem intravit peccatum in mundum</incipit>
                           <note>Cf. Weisweiler, op. tit., p. 305;</note>
                        </msItem>
                        <msItem n="(viii)">
                           <locus>(fol. 79r)</locus>
                           <incipit>Queritur etiam <sic>quod</sic> cur illius peccatum transfundatur in omnes posteros</incipit>
                           <note>Cf. the short <foreign>quaestio</foreign> from MS. Zürich C. 61, pr. Weisweiler, op. cit., p. 163;</note>
                        </msItem>
                        <msItem n="(ix)">
                           <incipit>Concedo quod caro ex came simili materia trahat originem. Sed unde est quod anima cum came corrumpitur</incipit>
                        </msItem>
                        <msItem n="(x)">
                           <locus>(fol. 79v)</locus>
                           <incipit>Queritur item cum his qui in matrimonio generant veniale sit generare post baptismum</incipit>
<<<<<<< HEAD
                           <note>A version of part of a sentence in Weisweiler, op. tit., p. 296, 11. 3–17;</note>
=======
                           <note>A version of part of a sentence in Weisweiler, op. tit., p. 296, ll. 3–17;</note>
>>>>>>> e5ac6b06
                        </msItem>
                        <msItem n="(xi)">
                           <incipit>Adhuc queritur cum in baptismate talis homo reddatur qualis fuisset Adam</incipit>
                        </msItem>
                        <msItem n="(xii)">
                           <locus>(fol. 80r)</locus>
                           <incipit>Adhuc queritur si puero adhuc in utero matris degenti prosit baptismus matris</incipit>
                           <note>Pr. Weisweiler, op. tit., p. 305;</note>
                        </msItem>
                        <msItem n="(xiii)">
                           <incipit>Cum exaltatus fuero, scilicet resurgendo omnia traham ad me. Queritur hic si corpora sanctorum qui cum domino surrexerunt</incipit>
                        </msItem>
                        <msItem n="(xiv)">
                           <incipit>Queritur etiam si sicut corporaliter surrexerunt corporaliter etiam ascenderunt</incipit>
                        </msItem>
                        <msItem n="(xv)">
                           <locus>(fol. 80v)</locus>
                           <incipit>Queritur preterea si latro qui a Christo audire meruit hodie mecum eris in paradyso si statim in cęlesti paradiso locatus fuerit</incipit>
                        </msItem>
                        <msItem n="(xvi)">
                           <incipit>Queritur si quis prelatus in eadem culpa existens alium excommunicare valeat</incipit>
                        </msItem>
                        <msItem n="(xvii)">
                           <incipit>Queritur etiam cum illi ligandi vel solvendi haberent officium</incipit>
                        </msItem>
                        <msItem n="(xviii)">
                           <locus>(fol. 81r)</locus>
                           <incipit>Iterum queritur cur iussit fornicatorem tradi sathanę</incipit>
                           <note>Cf. Weisweiler, op. tit., p. 298;</note>
                        </msItem>
                        <msItem n="(xix)">
                           <incipit>Queritur quare non ita videatur vere corpus et sanguis Christi vel secundum humanitatis vel secundum deitatis qualitatem</incipit>
                        </msItem>
                        <msItem n="(xx)">
                           <incipit>Queritur cum dominus ad reparationem nostram venit quare non ita reparavit corpus sicut et animam</incipit>
                        </msItem>
                     </msItem>
                     <msItem n="e">
                        <locus>(fol. 81v)</locus>
                        <rubric>Questio de Samuele</rubric>
                        <incipit>Post mortem Samuelis congregati sunt philistini contra filios Israel</incipit>
                        <msItem>
                           <locus>(fol. 82r)</locus>
                           <title type="desc">The answer:</title>
                           <incipit>De qua questione beatę memorię Augustinus episcopus Simplicio Mediolanensi episcopo ita scripsit. Inquiris inquam utrum potuerit malignus spiritus animam iusti excitare</incipit>
                           <explicit><locus>(fol. 83v)</locus> quamdiu nobis aliquid amplius excogitare et explicare non datur. Hęc sunt quę tunc de phitonissa et Samuele scripsit beatissimus Augustinus.</explicit>
                        </msItem>
                        <note>It is an abbreviation of <persName role="aut" key="person_66806872">St. Augustine</persName>, <title key="work_761">De diversis quaestionibus ad Simplicianum</title>, Lib. 11, Q. in: PL 40 col. 142–4.</note>
                     </msItem>
                  </msItem>
                  <msItem n="4">
                     <author key="person_100201145"> Honorius Augustodunensis </author>
                     <title key="work_2080">De anima et de Deo quaedam ex Augustino excerpta sub dialogo exarata</title>
                     <msItem>
                        <note>Preceded <locus>(fol. 83v)</locus> by extracts from <persName key="person_95230707">Cassiodorus</persName>, <title key="work_1210">De anima</title>, caps. 1; 11; iv; v and vi, headed <q>De anima hominis</q> (<q>Cassiodorus</q> added in the margin)</note>
                        <incipit>Anima hominis proprie dicitur</incipit>
                        <note>PL 70 col. 1282A11–C11; 1284A15-C2; 1287A11-B12; 1283A7–14; 1284D9–1285A3; 1289A11–1290A3; 1290A14-C9; 1291B10–1292A5.</note>
                     </msItem>
                     <msItem>
                        <locus>(fol. 86a)</locus>
                        <note>Honorius’s work (no heading or break in the text):</note>
                        <incipit>Quę de opere beati Augustini decerpsi studiosis quibus libri desunt stilo tradere curavi. D. Sepius mihi de anima cogitanti</incipit>
                        <msItem>
                           <locus>(fol. 86a)</locus>
                           <rubric>Augustini de quantitate animę</rubric>
                           <incipit>D. Unde est anima? M. A deo</incipit>
                        </msItem>
                        <msItem>
                           <locus>(fol. 93v)</locus>
                           <rubric>De deo</rubric>
                           <incipit><locus>(fol. 94r)</locus> Consulenti mihi de anima cęleste oraculum respondit</incipit>
                           <explicit><locus>(fol. 105v)</locus> deus omnia in omnibus erit.</explicit>
                        </msItem>
                     </msItem>
                     <note>This work was identified in our MS. when it was at Melk by B. Pez, op. cit., pp. viii-ix; see also Endres, op. cit., pp. 52–5. The work is also in Erlangen University MS. 227, 12th cent., from Heilsbronn, fol. 150v–168v; see H. Fischer, <title>Cat. Hss. Univ. Erlangen</title> I, 1928, p. 274. Now edited by Marie-Odile Garrigues, <title>Recherches Augustiniennes</title> XII (1977), 237–77.</note>
                  </msItem>
                  <msItem n="5">
                     <locus>(fol. 105v)</locus>
                     <rubric>Questio</rubric>
                     <incipit>Queritur utrum Adam in paradyso beatus fuerit.</incipit>
                  </msItem>
                  <msItem n="6">
                     <locus>(fol. 106r)</locus>
                     <author key="person_100201145"> Honorius Augustodunensis </author>
<<<<<<< HEAD
                     <title key="work_2888150085874815060008">Inevitabile</title>
                     <incipit>Deus condidit rationalem naturam ad vitam. Sed angeli et homines rationales sunt</incipit>
                     <explicit><locus>(fol. 110v)</locus> Igitur iusticia posat ut nunquam supplicio car eant qui nunquam iusticiam volebant.</explicit>
                     <note>This is a version of parts of Honorius Augustodunensis’ <title>Inevitabile</title> in its second, revised form, on which see F. Baeumker, <quote>Das Inevitabile des H.A.</quote>, <title>Beiträge</title> xiii, 6, 1914. It is the equivalent of PL 172 col. 1203C2–1205A10; 1206C4–1207A12; 1205A11-D2; 1206A15-C3; 1205D3–1206A14; 1207A13–1209C8; 1217D6–1218A8; 1221B14-C9.</note>
=======
                     <title key="work_7607">Inevitabile</title>
                     <incipit>Deus condidit rationalem naturam ad vitam. Sed angeli et homines rationales sunt</incipit>
                     <explicit><locus>(fol. 110v)</locus> Igitur iusticia poscit ut nunquam supplicio careant qui nunquam iusticiam volebant.</explicit>
                     <note>This is a version of parts of Honorius Augustodunensis’ <title>Inevitabile</title> in its second, revised form, on which see F. Baeumker, 'Das Inevitabile des H.A.', <title>Beiträge</title> xiii, 6,1914. It is the equivalent of PL 172 col. 1203C2–1205A10; 1206C4–1207A12; 1205A11-D2; 1206A15-C3; 1205D3–1206A14; 1207A13–1209C8; 1217D6–1218A8; 1221B14-C9.</note>
>>>>>>> e5ac6b06
                  </msItem>
               </msContents>
               <physDesc>
                  <objectDesc form="codex">
                     <supportDesc material="perg">
                        <support>parchment</support>
                        <extent>i+116 leaves <locus>(fol. 6, 10, 27, 28, 86 are double, fol. i, 111 are flyleaves)</locus>, <dimensions type="leaf" unit="mm">
                              <height>200</height>
                              <width>118</width>
                           </dimensions></extent>
                        <collation>1⁸–14⁸, 15⁴ (4 canc.), quires numbered at the end; <secFol>habet quod decet</secFol></collation>
                     </supportDesc>
                     <layoutDesc>
                        <layout columns="1" ruledLines="26">Written space <dimensions type="written" unit="mm">
                              <height>145</height>
                              <width>85</width>
                           </dimensions>: 26 long lines ruled with a hard point</layout>
                     </layoutDesc>
                  </objectDesc>
                  <handDesc>
                     <handNote>Written in Austria or Germany in the 12th cent.</handNote>
                  </handDesc>
                  <decoDesc>
                     <decoNote type="colInit">Main initials and headings in red.</decoNote>
                     <decoNote type="colInit">Some smaller initials in brown decorated with red dots.</decoNote>
                     <decoNote type="rubrication"> Up to fol. 68r the scribe's marginal captions describing the contents of the text have decorative red frames. </decoNote>
                  </decoDesc>
                  <bindingDesc>
                     <binding contemporary="true" notAfter="1900" notBefore="1800">
                        <p>19th-cent. calf binding with flowers and device of crossed keys stamped in gold on the spine.</p>
                     </binding>
                  </bindingDesc>
               </physDesc>
               <history>
                  <origin>
                     <origDate calendar="Gregorian" notAfter="1200" notBefore="1100">12th century</origDate>
                     <origPlace cert="low">
                        <country key="place_1000062">Austrian</country> or <country key="place_7000084">German</country>
                     </origPlace>
                  </origin>
<<<<<<< HEAD
                  <provenance>Formerly belonged to the <orgName key="org_154518343" role="fmo">Abbey of Melk</orgName>, Austria, and is probably the MS. described as B. 102 in the 1483 Melk catalogue; see Gottlieb, <title>MittelaU. Bibl. kat. Österreichs</title> 1, 1915, p. 176 1. 33–6. It is inscribed: <quote>Monasterii Melicensis</quote> and <quote>lit. D. 25</quote> on fol. 1, as well as having later library stamps, and on the binding the shelfmark: <quote>850 (P. 40)</quote>.</provenance>
=======
                  <provenance>Formerly belonged to the <orgName key="org_154518343" role="fmo">Abbey of Melk</orgName>, Austria, and is probably the MS. described as B. 102 in the 1483 Melk catalogue; see Gottlieb, <title>Mittelalt. Bibl. kat. Österreichs</title> 1, 1915, p. 176 1. 33–6. It is inscribed: <q>Monasterii Melicensis</q> and <q>lit. D. 25</q> on fol. 1, as well as having later library stamps, and on the binding the shelfmark: <q>850 (P. 40)</q>.</provenance>
>>>>>>> e5ac6b06
                  <provenance>Bought by Lyell from E. P. Goldschmidt and Co. in March 1943.</provenance>
                  <provenance notAfter="1948" notBefore="1943-03" resp="#MMM"><persName key="person_64157046" role="fmo">James P. R. Lyell, 1871-1948</persName></provenance>
                  <acquisition resp="#MMM" when="1948">Chosen as one of the hundred manuscripts bequeathed to the Bodleian by Lyell in 1948.</acquisition>
               </history>
               <additional>
                  <adminInfo>
                     <recordHist>
                        <source>Description adapted from A. de la Mare, <title>Catalogue of the Medieval Manuscripts Bequeathed to the Bodleian Library Oxford by James P. R. Lyell</title> (1971); with additions by Andrew Dunning. <listBibl>
                              <bibl facs="cah0210.gif" type="LYELL">Catalogue, p. 176</bibl>
                              <bibl facs="cah0211.gif" type="LYELL">Catalogue, p. 177</bibl>
                              <bibl facs="cah0212.gif" type="LYELL">Catalogue, p. 178</bibl>
                              <bibl facs="cah0213.gif" type="LYELL">Catalogue, p. 179</bibl>
                           </listBibl>
                        </source>
                     </recordHist>
                  </adminInfo>
               </additional>
            </msDesc>
         </sourceDesc>
      </fileDesc>
      <revisionDesc>
         <change when="2020-12-16"><persName>Andrew Dunning</persName> Revised from description by <persName>Albinia de la Mare</persName>.</change>
         <change when="2018-06-15" xml:id="MMM"><persName>Mitch Fraas/Mapping Manuscript Migrations</persName> Provenance and acquisition information added using <ref target="https://github.com/littlegustv/oxfordupdates/blob/master/test_case_for_oxford_prov.rb">https://github.com/littlegustv/oxfordupdates/blob/master/test_case_for_oxford_prov.rb</ref> in collaboration with the <ref target="http://mappingmanuscriptmigrations.org/">Mapping Manuscript Migrations</ref> project.' </change>
         <change when="2017-07-01">First online publication.</change>
         <change when="2017-05-29">
            <persName>James Cummings</persName> Up-converted the markup using <ref target="https://github.com/jamescummings/Bodleian-msDesc-ODD/blob/master/convertTolkien2Bodley.xsl">https://github.com/jamescummings/Bodleian-msDesc-ODD/blob/master/convertTolkien2Bodley.xsl</ref>
         </change>
         <change when="2017-05-25">
            <persName>James Cummings</persName> Up-converted the markup using <ref target="https://github.com/jamescummings/Bodleian-msDesc-ODD/blob/master/convertTolkien2Bodley.xsl">https://github.com/jamescummings/Bodleian-msDesc-ODD/blob/master/convertTolkien2Bodley.xsl</ref>
         </change>
      </revisionDesc>
   </teiHeader>
   <text>
      <body>
         <p/>
      </body>
   </text>
</TEI><|MERGE_RESOLUTION|>--- conflicted
+++ resolved
@@ -202,11 +202,7 @@
                         <msItem n="(x)">
                            <locus>(fol. 79v)</locus>
                            <incipit>Queritur item cum his qui in matrimonio generant veniale sit generare post baptismum</incipit>
-<<<<<<< HEAD
-                           <note>A version of part of a sentence in Weisweiler, op. tit., p. 296, 11. 3–17;</note>
-=======
                            <note>A version of part of a sentence in Weisweiler, op. tit., p. 296, ll. 3–17;</note>
->>>>>>> e5ac6b06
                         </msItem>
                         <msItem n="(xi)">
                            <incipit>Adhuc queritur cum in baptismate talis homo reddatur qualis fuisset Adam</incipit>
@@ -291,17 +287,10 @@
                   <msItem n="6">
                      <locus>(fol. 106r)</locus>
                      <author key="person_100201145"> Honorius Augustodunensis </author>
-<<<<<<< HEAD
-                     <title key="work_2888150085874815060008">Inevitabile</title>
-                     <incipit>Deus condidit rationalem naturam ad vitam. Sed angeli et homines rationales sunt</incipit>
-                     <explicit><locus>(fol. 110v)</locus> Igitur iusticia posat ut nunquam supplicio car eant qui nunquam iusticiam volebant.</explicit>
-                     <note>This is a version of parts of Honorius Augustodunensis’ <title>Inevitabile</title> in its second, revised form, on which see F. Baeumker, <quote>Das Inevitabile des H.A.</quote>, <title>Beiträge</title> xiii, 6, 1914. It is the equivalent of PL 172 col. 1203C2–1205A10; 1206C4–1207A12; 1205A11-D2; 1206A15-C3; 1205D3–1206A14; 1207A13–1209C8; 1217D6–1218A8; 1221B14-C9.</note>
-=======
                      <title key="work_7607">Inevitabile</title>
                      <incipit>Deus condidit rationalem naturam ad vitam. Sed angeli et homines rationales sunt</incipit>
                      <explicit><locus>(fol. 110v)</locus> Igitur iusticia poscit ut nunquam supplicio careant qui nunquam iusticiam volebant.</explicit>
-                     <note>This is a version of parts of Honorius Augustodunensis’ <title>Inevitabile</title> in its second, revised form, on which see F. Baeumker, 'Das Inevitabile des H.A.', <title>Beiträge</title> xiii, 6,1914. It is the equivalent of PL 172 col. 1203C2–1205A10; 1206C4–1207A12; 1205A11-D2; 1206A15-C3; 1205D3–1206A14; 1207A13–1209C8; 1217D6–1218A8; 1221B14-C9.</note>
->>>>>>> e5ac6b06
+                     <note>This is a version of parts of Honorius Augustodunensis’ <title>Inevitabile</title> in its second, revised form, on which see F. Baeumker, <q>Das Inevitabile des H.A.</q>, <title>Beiträge</title> xiii, 6,1914. It is the equivalent of PL 172 col. 1203C2–1205A10; 1206C4–1207A12; 1205A11–D2; 1206A15–C3; 1205D3–1206A14; 1207A13–1209C8; 1217D6–1218A8; 1221B14–C9.</note>
                   </msItem>
                </msContents>
                <physDesc>
@@ -342,13 +331,9 @@
                         <country key="place_1000062">Austrian</country> or <country key="place_7000084">German</country>
                      </origPlace>
                   </origin>
-<<<<<<< HEAD
-                  <provenance>Formerly belonged to the <orgName key="org_154518343" role="fmo">Abbey of Melk</orgName>, Austria, and is probably the MS. described as B. 102 in the 1483 Melk catalogue; see Gottlieb, <title>MittelaU. Bibl. kat. Österreichs</title> 1, 1915, p. 176 1. 33–6. It is inscribed: <quote>Monasterii Melicensis</quote> and <quote>lit. D. 25</quote> on fol. 1, as well as having later library stamps, and on the binding the shelfmark: <quote>850 (P. 40)</quote>.</provenance>
-=======
                   <provenance>Formerly belonged to the <orgName key="org_154518343" role="fmo">Abbey of Melk</orgName>, Austria, and is probably the MS. described as B. 102 in the 1483 Melk catalogue; see Gottlieb, <title>Mittelalt. Bibl. kat. Österreichs</title> 1, 1915, p. 176 1. 33–6. It is inscribed: <q>Monasterii Melicensis</q> and <q>lit. D. 25</q> on fol. 1, as well as having later library stamps, and on the binding the shelfmark: <q>850 (P. 40)</q>.</provenance>
->>>>>>> e5ac6b06
                   <provenance>Bought by Lyell from E. P. Goldschmidt and Co. in March 1943.</provenance>
-                  <provenance notAfter="1948" notBefore="1943-03" resp="#MMM"><persName key="person_64157046" role="fmo">James P. R. Lyell, 1871-1948</persName></provenance>
+                  <provenance notAfter="1948" notBefore="1943-03" resp="#MMM"><persName key="person_64157046" role="fmo">James P. R. Lyell, 1871–1948</persName></provenance>
                   <acquisition resp="#MMM" when="1948">Chosen as one of the hundred manuscripts bequeathed to the Bodleian by Lyell in 1948.</acquisition>
                </history>
                <additional>
