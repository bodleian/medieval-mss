<<<<<<< HEAD
<?xml version="1.0" encoding="UTF-8"?>
<?xml-model href="https://raw.githubusercontent.com/bodleian/consolidated-tei-schema/master/msdesc.rng" type="application/xml" schematypens="http://relaxng.org/ns/structure/1.0"?>
<?xml-model href="https://raw.githubusercontent.com/bodleian/consolidated-tei-schema/master/msdesc.rng" type="application/xml" schematypens="http://purl.oclc.org/dsdl/schematron"?>
<TEI xml:id="manuscript_8137" xmlns="http://www.tei-c.org/ns/1.0">
=======
<?xml-model href="https://raw.githubusercontent.com/bodleian/consolidated-tei-schema/master/msdesc.rng" type="application/xml" schematypens="http://relaxng.org/ns/structure/1.0"?><?xml-model href="https://raw.githubusercontent.com/bodleian/consolidated-tei-schema/master/msdesc.rng" type="application/xml" schematypens="http://purl.oclc.org/dsdl/schematron"?><TEI xmlns="http://www.tei-c.org/ns/1.0" xml:id="manuscript_8137">
>>>>>>> c8bef394
   <teiHeader>
      <fileDesc>
         <titleStmt>
            <title>MS. Rawl. C. 258</title>
            <title type="collection">MSS. Rawl. C (Rawlinson C)</title>
            <respStmt>
               <resp>Description</resp>
               <persName>Elizabeth Solopova</persName>
            </respStmt>
            <respStmt>
               <resp>Revision</resp>
               <persName>Andrew Dunning</persName>
            </respStmt>
         </titleStmt>
         <publicationStmt>
            <publisher>
               <orgName type="department">Special Collections</orgName>
               <orgName type="unit">Bodleian Libraries</orgName>
               <orgName type="institution">University of Oxford</orgName>
               <email>specialcollections.enquiries@bodleian.ox.ac.uk</email>
            </publisher>
            <idno type="msID">MS_Rawl_C_258</idno>
            <idno type="collection">Rawl C</idno>
            <idno type="catalogue">Western</idno>
         </publicationStmt>
         <sourceDesc>
            <msDesc xml:id="MS_Rawl_C_258" xml:lang="en">
               <msIdentifier>
                  <country>United Kingdom</country>
                  <region type="county">Oxfordshire</region>
                  <settlement>Oxford</settlement>
                  <institution>University of Oxford</institution>
                  <repository>Bodleian Library</repository>
                  <idno type="shelfmark">MS. Rawl. C. 258</idno>
                  <idno type="ieArk">ark:29072/x01c18dg84j2</idno><idno type="crArk">ark:29072/x0c821gk28cb</idno><altIdentifier type="internal">
                     <idno type="SCN">12119</idno>
                  </altIdentifier>
               </msIdentifier>
               <msContents>
                  <textLang mainLang="enm" otherLangs="la">Middle English with Latin</textLang>
                  <msItem>
                     <note>Fol. i is a paper flyleaf, blank apart from modern notes.</note>
                  </msItem>
                  <msItem>
                     <locus>(fols. 1r–182v)</locus>
                     <title key="work_13434" type="desc">New Testament in the Earlier Version of the Wycliffite Bible without prologues. The books are in the following order: four gospels, Acts, Catholic epistles, Romans– Hebrews, Apocalypse</title>
                     <rubric>Heer bigynneþ þe gospel of our lord iesu crist <note><locus>(fol. 1r)</locus></note></rubric>
                     <note>Running titles in red on both rectos and versos consisting of abbreviated titles of biblical books. Chapter numbers as red Roman numerals (instructions to rubricator in the form of small Arabic numerals in black ink are often visible in the margins). Short rubrics in red (e.g., <q>Heer bigynneþ mark</q>, fol. 26v). No marginal glosses; lections are not marked, apart from two red indexing letters on fol. 18r at the beginning of Matthew 21. Added material within the text is consistently underlined in red; points in black ink usually occur in the margins against lines containing such underlined text. ‘Hedera’ signs and pointing hands in the margins. Corrected in the original or contemporary hands. The gospels end on fol. 86r at the end of a shorter than normal quire of 6 leaves, and much of 86r and all of 86v are left blank. At the end of the gospels: <q>Heer eenden þe gospels of our lord ihu crist aftir Matheu. Mark. luke. &amp; ioon</q>, followed by an added ownership inscription of John Lacy in a different red ink (see Provenance). Deeds start on a new quire <locus>(fol. 78r)</locus>. At the end <q>Heer eendiþ þe apocalips. Blessid be þe holy trinite amen</q>
                        <locus>(fol. 182v)</locus>.</note>
                  </msItem>
                  <msItem>
                     <note>Fol. 183 is a blank paper flyleaf.</note>
                  </msItem>
               </msContents>
               <physDesc>
                  <objectDesc form="codex">
                     <supportDesc material="perg">
                        <support>parchment, paper flyleaves</support>
                        <extent>184 leaves, <foreign>c.</foreign><dimensions type="leaf" unit="mm">
                              <height>227</height>
                              <width>150</width>
                           </dimensions></extent>
                        <foliation>modern in pencil, i + 1–183</foliation>
                        <collation><locus>(fols. i)</locus> paper flyleaf | <locus>(fols. 1–80)</locus> I–X (8) | <locus>(fols. 81–86)</locus> XI (6) | <locus>(fols. 87–182)</locus> XII–XXIII (8) | fol. 183 is a paper flyleaf. First and last leaves of quire IV <locus>(fols. 25–32)</locus> are reversed. <catchwords>Catchwords survive.</catchwords>
                           <signatures>Fragmentary quire signatures run consecutively in two different series: Arabic numerals in the gospels and an alphabetic sequence in the rest of New Testament.</signatures>
                           <secFol><q>lord appeeride…</q>
                              <locus>(fol. 2r)</locus></secFol>
                        </collation>
                     </supportDesc>
                     <layoutDesc>
                        <layout columns="2" writtenLines="40">ruled in plummet for two columns, with single vertical and horizontal bounding lines extending the full height and width of page; 40 lines per page; written space: <foreign>c.</foreign><dimensions type="ruled" unit="mm">
                              <height>117</height>
                              <width>75</width>
                           </dimensions></layout>
                     </layoutDesc>
                  </objectDesc>
                  <handDesc>
                     <handNote script="textualisNorthern">textura, black and brown ink</handNote>
                  </handDesc>
                  <decoDesc>
                     <decoNote type="flourInit">2- to 3-line blue initials with red penwork at the beginning of books; 2-line similar initials at the beginning of chapters.</decoNote>
                     <decoNote type="rubrication">Rubrics in red ink; red paraphs at the start of sections within the text.</decoNote>
                  </decoDesc>
                  <bindingDesc>
                     <binding notAfter="1800" notBefore="1700">
                        <p>Brown leather, 18th century. Five raised bands on spine framed by gilt fillet lines. Gilt lettering on spine ‘NEW TESTAMENT <lb/> WYCLIF’S <lb/> TRANSLATION <lb/> M.S.’. Edges of textblock dyed red.</p>
                     </binding>
                  </bindingDesc>
               </physDesc>
               <history>
                  <origin>
                     <origPlace>
                        <country key="place_7002445">England</country>
                     </origPlace>
                     <origDate calendar="Gregorian" notAfter="1425" notBefore="1400">15th century, first quarter</origDate>
                     <p>Dialect survey: <list>
                           <item>ony(10), ech(8)/eche(2), fijr(10), ȝouun(10), lijf(10), lijk(7)/lyche(1)/liche(1)/ licly(1), muche(1)/miche(9), siȝe(6) (sg.), siȝen(5) (pl.), silf(10), sich(2)/ siche(5)/syche(1), ȝif(5)/þouȝ(3), þoruȝ(10)</item>
                           <item>-iþ(7)/-eþ(3) (pres.ind.3sg.), -en(10) (pres.ind.pl.), -ing(3)/-inge(2)/-ynge(4)/yng(2) (pres.part.), she(10) (3sg.fem.pronoun, nom.), þei(10) (3pl.pronoun, nom.), hem(10) (3pl.pronoun, oblique), her(10) (3pl.pronoun, possessive)</item>
                        </list>
                     </p>
                  </origin>
<<<<<<< HEAD
                  <provenance>Owned by <persName role="fmo">John Lacy</persName>, <orgName key="org_271" role="fmo">Dominican recluse of Newcastle-upon-Tyne</orgName>, associated with Newcastle from 1407 to 1434 (see Ker, N. R., <title>Medieval libraries of Great Britain, a list of surviving books</title>, 2nd edn (London, 1964), pp. 134, 284; Doyle (1948); Doyle (1990), pp. 22–3; Pepler (1951); Clay (1953); Warren (1985), pp. 24, 69, 252, 259; Hanna (2002), p. 129). An ownership inscription added in red ink after the colophon at the end of gospels: <q>Iste liber constat fr<ex>atr</ex>i Ioh<ex>ann</ex>i lacy ordinis predicatorum reclus’ nom’ castri sup<ex>er</ex> tynam</q>
                     <locus>(fol. 86r)</locus>. <q><supplied>Orate</supplied> pro anima fratris […] ordinis predicatorum Noui Castri super Tynam <lb/> qui dedit … ecclesie sancti Iohannis <lb/> Noui Castri super Tynam</q>; in three erased lines, at foot of fol. 1r (legible in part by UV light). Lacy is described as of the Shrewsbury convent in 1398 (Emden (1967), p. 76). See also MS. Bodl. 771 owned in the Franciscan convent in Shrewsbury.</provenance>
                  <provenance><persName key="person_1203" role="fmo">Thomas Rawlinson</persName> (1681–1725); see <title>Oxford Dictionary of National Biography</title>: lot 702 in his sale, March 1733/4.</provenance>
                  <provenance><persName key="person_47563478" role="fmo">Richard Rawlinson</persName> (1690–1755); see <title>Oxford Dictionary of National Biography</title>: bought at Thomas Rawlinson sale. On an inserted slip after fol. 1 in Rawlinson’s hand: <q>Purveys New Testament, numb. 2. quarto ninth days sale</q>.</provenance>
                  <acquisition when="1756">Bodleian Library: bequeathed by Rawlinson and accessioned in 1756.</acquisition>
=======
                  <provenance type="MLGB3_provenance_evidence" source="http://mlgb3.bodleian.ox.ac.uk/mlgb/book/4032">
                     <orgName role="fmo" key="org_271">Newcastle-Upon-Tyne, Northumberland, Reclusory</orgName>: 'Iste liber constat fratri Iohanni Lacy, ordinis predicatorum reclus. Novi Castri super Tynam' (fol. ??).     '[Orate] pro anima fratris [...] ordinis predicatorum Noui Castri super Tynam/ qui dedit . . . ecclesie sancti Iohannis/ Noui Castri super Tynam'; in three erased lines, at foot of fol. 1r (legible in part by u-v light). (<ref target="http://mlgb3.bodleian.ox.ac.uk/mlgb/book/4032">MLGB3</ref>: evidence from an inscription of ownership by an individual member of a religious house (which may not, however, be evidence for institutional ownership)). </provenance>
                  <provenance type="MLGB3_laterOwners" source="http://mlgb3.bodleian.ox.ac.uk/mlgb/book/4032">Rawlinson no. 702. (<ref target="http://mlgb3.bodleian.ox.ac.uk/mlgb/book/4032">MLGB3</ref>)</provenance>
                  <provenance type="MLGB3_generalNotes" source="http://mlgb3.bodleian.ox.ac.uk/mlgb/book/4032">Madden's list no. 79.     For John Lacy cf. Newcastle, St Nicholas. (<ref target="http://mlgb3.bodleian.ox.ac.uk/mlgb/book/4032">MLGB3</ref>)
                                             </provenance>
                  <provenance notAfter="1755" notBefore="1690" resp="#MMM">
                     <persName key="person_47563478" role="fmo">Richard Rawlinson, 1690–1755</persName>
                  </provenance>
                  <acquisition resp="#MMM" when="1755">Bequeathed to the Bodleian in 1755</acquisition>
>>>>>>> c8bef394
               </history>
               <additional>
                  <adminInfo>
                     <recordHist>
                        <source>Elizabeth Solopova, <title><ref target="https://jstor.org/stable/j.ctt1gn6cmr">Manuscripts of the Wycliffite Bible in the Bodleian and Oxford College Libraries</ref></title>, Exeter Medieval Texts and Studies (Liverpool: Liverpool University Press, 2016), no. 41. Previously described: <listBibl>
                              <bibl facs="aei0063.gif" type="QUARTO">Quarto Catalogue, col. 113</bibl>
                              <bibl facs="aas0224.gif" type="SC">Summary Catalogue, vol. 3, p. 209</bibl>
                           </listBibl>
                        </source>
                     </recordHist>
                  </adminInfo>
                  <listBibl type="WRAPPER">
                     <listBibl type="PRINT">
                        <bibl>Forshall, J. and Madden, F. (eds), <title>The Holy Bible … in the earliest English versions made from the Latin Vulgate by John Wycliffe and his followers</title>, 4 vols (Oxford: Oxford University Press, 1850), vol. 1, p. xlix.</bibl>
                        <bibl>William D. Macray, <title>Catalogi codicum manuscriptorum Bibliothecæ Bodleianæ partis quintæ fasciculus secundus, viri munificentissimi Ricardi Rawlinson, J.C.D., codicum classem tertiam, in qua libri theologici atque miscellanei, complectens; accedit in uniuscujusque classis codicum contenta index locupletissimus</title> (Oxford, 1878), col. 113.</bibl>
                        <bibl>Deanesly, M., <title>The Lollard Bible and other medieval biblical versions</title> (Cambridge: Cambridge University Press, 1920), p. 333.</bibl>
                        <bibl>Doyle, A. I., ‘A prayer attributed to St Thomas Aquinas’, <title>Dominican Studies</title> 1 (1948), pp. 229–38.</bibl>
                        <bibl>Pepler, C., ‘John Lacy: a Dominican contemplative’, <title>The Life of the Spirit</title> 5 (1951), pp. 397–400.</bibl>
                        <bibl>Clay, R. M., ‘Further studies on medieval recluses’, <title>Journal of the British Archaeological Association</title> 16 (1953), pp. 74–86.</bibl>
                        <bibl>Fristedt, S. L., <title>The Wycliffe Bible</title>, 3 vols (Stockholm: Almquvist &amp; Wiksells, 1953–73), vol. 1, p. 16.</bibl>
                        <bibl>Ker, N. R., <title>Medieval libraries of Great Britain, a list of surviving books</title>, 2nd edn (London, 1964).</bibl>
                        <bibl>Emden, A. B., <title>A survey of Dominicans in England: based on the ordination lists in episcopal registers</title> (Rome: Santa Sabina, 1967).</bibl>
                        <bibl>Warren, A. K., <title>Anchorites and their patrons in medieval England</title> (Berkeley: University of California Press, 1985).</bibl>
                        <bibl>Friedman, J. B., ‘Books, owners and makers in fifteenth-century Yorkshire: the evidence from some wills and extant manuscripts’, in Minnis, A. J. (ed.), <title>Latin and vernacular: studies in late-medieval texts and manuscripts</title> (Cambridge: D. S. Brewer, 1989), pp. 11–127 at p. 117.</bibl>
                        <bibl>Doyle, A. I., ‘The English provincial book trade before printing’, in Isaac, P. (ed.), <title>Six centuries of the provincial book trade in Britain</title> (Winchester: St Paul’s Bibliographies, 1990), pp. 13–29 at p. 22.</bibl>
                        <bibl>Lindberg (1994), p. 23.</bibl>
                        <bibl>Friedman, J. B., <title>Northern English books, owners, and makers in the late Middle Ages</title> (Syracuse, NY: Syracuse University Press, 1995), p. 52.</bibl>
                        <bibl>Hanna, R., <title>A descriptive catalogue of the western medieval manuscripts of St John’s College, Oxford</title> (Oxford: Oxford University Press, 2002).</bibl>
                        <bibl>Hanna, R., ‘English biblical texts before Lollardy and their fate’, in Somerset, F., Havens, J. C. and Pitard, D. G., <title>Lollards and their influence in late medieval England</title> (Woodbridge: Boydell, 2003), pp. 141–53 at p. 153 and n. 38.</bibl>
                        <bibl>Hanna, R., <title>London literature, 1300–1380</title> (Cambridge: Cambridge University Press, 2005), p. 312</bibl>
                        <bibl>Dove, M., <title>The first English Bible: the text and context of the Wycliffite versions</title> (Cambridge: Cambridge University Press, 2007), pp. 54, 301.</bibl>
                     </listBibl>
                     <listBibl type="INTERNET">
                        <head>Online resources:</head>
                        <bibl>
                           <ref target="http://mlgb3.bodleian.ox.ac.uk/mlgb/book/4032">
                              <title>MLGB3: Medieval Libraries of Great Britain</title>
                           </ref>
                        </bibl>
                     </listBibl>
                  </listBibl>
               </additional>
            </msDesc>
         </sourceDesc>
      </fileDesc>
      <revisionDesc>
         <change when="2023-03-24">Add Solopova description.</change>
         <change when="2021-12-14">Add provenance information from MLGB3.</change>
         <change when="2019-10-31" xml:id="MMM">
            <persName>Toby Burrows/Mapping Manuscript Migrations</persName>Provenance and acquisition information added using <ref target="https://github.com/mapping-manuscript-migrations/oxford-tei-updates/blob/master/update_oxford_prov.rb">https://github.com/mapping-manuscript-migrations/oxford-tei-updates/blob/master/update_oxford_prov.rb</ref> in collaboration with the <ref target="http://mappingmanuscriptmigrations.org/">Mapping Manuscript Migrations</ref> project.</change>
         <change when="2017-07-01">First online publication.</change>
         <change when="2017-05-25">
            <persName>James Cummings</persName> Up-converted the markup using <ref target="https://github.com/jamescummings/Bodleian-msDesc-ODD/blob/master/convertTolkien2Bodley.xsl">https://github.com/jamescummings/Bodleian-msDesc-ODD/blob/master/convertTolkien2Bodley.xsl</ref>
         </change>
      </revisionDesc>
   </teiHeader>
   <text>
      <body>
         <p/>
      </body>
   </text>
</TEI><|MERGE_RESOLUTION|>--- conflicted
+++ resolved
@@ -1,11 +1,4 @@
-<<<<<<< HEAD
-<?xml version="1.0" encoding="UTF-8"?>
-<?xml-model href="https://raw.githubusercontent.com/bodleian/consolidated-tei-schema/master/msdesc.rng" type="application/xml" schematypens="http://relaxng.org/ns/structure/1.0"?>
-<?xml-model href="https://raw.githubusercontent.com/bodleian/consolidated-tei-schema/master/msdesc.rng" type="application/xml" schematypens="http://purl.oclc.org/dsdl/schematron"?>
-<TEI xml:id="manuscript_8137" xmlns="http://www.tei-c.org/ns/1.0">
-=======
 <?xml-model href="https://raw.githubusercontent.com/bodleian/consolidated-tei-schema/master/msdesc.rng" type="application/xml" schematypens="http://relaxng.org/ns/structure/1.0"?><?xml-model href="https://raw.githubusercontent.com/bodleian/consolidated-tei-schema/master/msdesc.rng" type="application/xml" schematypens="http://purl.oclc.org/dsdl/schematron"?><TEI xmlns="http://www.tei-c.org/ns/1.0" xml:id="manuscript_8137">
->>>>>>> c8bef394
    <teiHeader>
       <fileDesc>
          <titleStmt>
@@ -107,23 +100,11 @@
                         </list>
                      </p>
                   </origin>
-<<<<<<< HEAD
                   <provenance>Owned by <persName role="fmo">John Lacy</persName>, <orgName key="org_271" role="fmo">Dominican recluse of Newcastle-upon-Tyne</orgName>, associated with Newcastle from 1407 to 1434 (see Ker, N. R., <title>Medieval libraries of Great Britain, a list of surviving books</title>, 2nd edn (London, 1964), pp. 134, 284; Doyle (1948); Doyle (1990), pp. 22–3; Pepler (1951); Clay (1953); Warren (1985), pp. 24, 69, 252, 259; Hanna (2002), p. 129). An ownership inscription added in red ink after the colophon at the end of gospels: <q>Iste liber constat fr<ex>atr</ex>i Ioh<ex>ann</ex>i lacy ordinis predicatorum reclus’ nom’ castri sup<ex>er</ex> tynam</q>
                      <locus>(fol. 86r)</locus>. <q><supplied>Orate</supplied> pro anima fratris […] ordinis predicatorum Noui Castri super Tynam <lb/> qui dedit … ecclesie sancti Iohannis <lb/> Noui Castri super Tynam</q>; in three erased lines, at foot of fol. 1r (legible in part by UV light). Lacy is described as of the Shrewsbury convent in 1398 (Emden (1967), p. 76). See also MS. Bodl. 771 owned in the Franciscan convent in Shrewsbury.</provenance>
                   <provenance><persName key="person_1203" role="fmo">Thomas Rawlinson</persName> (1681–1725); see <title>Oxford Dictionary of National Biography</title>: lot 702 in his sale, March 1733/4.</provenance>
                   <provenance><persName key="person_47563478" role="fmo">Richard Rawlinson</persName> (1690–1755); see <title>Oxford Dictionary of National Biography</title>: bought at Thomas Rawlinson sale. On an inserted slip after fol. 1 in Rawlinson’s hand: <q>Purveys New Testament, numb. 2. quarto ninth days sale</q>.</provenance>
                   <acquisition when="1756">Bodleian Library: bequeathed by Rawlinson and accessioned in 1756.</acquisition>
-=======
-                  <provenance type="MLGB3_provenance_evidence" source="http://mlgb3.bodleian.ox.ac.uk/mlgb/book/4032">
-                     <orgName role="fmo" key="org_271">Newcastle-Upon-Tyne, Northumberland, Reclusory</orgName>: 'Iste liber constat fratri Iohanni Lacy, ordinis predicatorum reclus. Novi Castri super Tynam' (fol. ??).     '[Orate] pro anima fratris [...] ordinis predicatorum Noui Castri super Tynam/ qui dedit . . . ecclesie sancti Iohannis/ Noui Castri super Tynam'; in three erased lines, at foot of fol. 1r (legible in part by u-v light). (<ref target="http://mlgb3.bodleian.ox.ac.uk/mlgb/book/4032">MLGB3</ref>: evidence from an inscription of ownership by an individual member of a religious house (which may not, however, be evidence for institutional ownership)). </provenance>
-                  <provenance type="MLGB3_laterOwners" source="http://mlgb3.bodleian.ox.ac.uk/mlgb/book/4032">Rawlinson no. 702. (<ref target="http://mlgb3.bodleian.ox.ac.uk/mlgb/book/4032">MLGB3</ref>)</provenance>
-                  <provenance type="MLGB3_generalNotes" source="http://mlgb3.bodleian.ox.ac.uk/mlgb/book/4032">Madden's list no. 79.     For John Lacy cf. Newcastle, St Nicholas. (<ref target="http://mlgb3.bodleian.ox.ac.uk/mlgb/book/4032">MLGB3</ref>)
-                                             </provenance>
-                  <provenance notAfter="1755" notBefore="1690" resp="#MMM">
-                     <persName key="person_47563478" role="fmo">Richard Rawlinson, 1690–1755</persName>
-                  </provenance>
-                  <acquisition resp="#MMM" when="1755">Bequeathed to the Bodleian in 1755</acquisition>
->>>>>>> c8bef394
                </history>
                <additional>
                   <adminInfo>
