<?xml-model href="https://raw.githubusercontent.com/bodleian/consolidated-tei-schema/master/msdesc.rng" type="application/xml" schematypens="http://relaxng.org/ns/structure/1.0"?><?xml-model href="https://raw.githubusercontent.com/bodleian/consolidated-tei-schema/master/msdesc.rng" type="application/xml" schematypens="http://purl.oclc.org/dsdl/schematron"?><TEI xmlns="http://www.tei-c.org/ns/1.0" xml:id="manuscript_773">
   <teiHeader>
      <fileDesc>
         <titleStmt>
            <title>MS. Auct. T. 2. 22</title>
            <title type="collection">MSS. Auct. T. (Auctarium T.)</title>
            <respStmt>
               <resp>Cataloguer</resp>
               <persName>Peter Kidd</persName>
            </respStmt>
            <respStmt>
               <resp>Encoding</resp>
               <persName>Matthew Holford</persName>
            </respStmt>
         </titleStmt>
         <publicationStmt>
            <publisher>
               <orgName type="department">Special Collections</orgName>
               <orgName type="unit">Bodleian Libraries</orgName>
               <orgName type="institution">University of Oxford</orgName>
               <email>specialcollections.enquiries@bodleian.ox.ac.uk</email>
            </publisher>
            <idno type="msID">MS_Auct_T_2_22</idno>
            <idno type="collection">Auct_T</idno>
            <idno type="catalogue">Western</idno>
         </publicationStmt>
         <sourceDesc>
            <msDesc xml:id="MS_Auct_T_2_22" xml:lang="en">
               <msIdentifier>
                  <country>United Kingdom</country>
                  <region type="county">Oxfordshire</region>
                  <settlement>Oxford</settlement>
                  <institution>University of Oxford</institution>
                  <repository>Bodleian Library</repository>
                  <idno type="shelfmark">MS. Auct. T. 2. 22</idno>
                  <idno type="ieArk">ark:29072/x0sn009x19fw</idno><idno type="crArk">ark:29072/x0mp48sc759s</idno><altIdentifier type="internal">
                     <idno type="SCN">20626</idno>
                  </altIdentifier>
               </msIdentifier>
               <head>Prudentius, Cathemerinon (Hymni) and Peristephanon, with glosses (some in German); southern Germany, 11th century, first half, with additions </head>
               <msContents>
                  <msItem n="1" xml:id="MS_Auct_T_2_22-item1">
                     <locus from="2r" to="42r">(fols. 2r–42r)</locus>
                     <author key="person_100010336">Prudentius</author>
                     <title key="work_3810">Cathemerinon (Hymni) I-X</title>
                     <note>(with glosses)</note>
                     <msItem>
                        <locus from="2r" to="3r">(fols. 2r–3r)</locus>
                        <note> Preface </note>
                        <rubric>Incipit prohemium Aurelii Prudentii</rubric>
                        <incipit>Per quinquennia <note>[interlinear gloss: per quinquaginta annos]</note> iam decem [interlinear gloss: Clyconicum metrum]</incipit>
                        <explicit>Liber quo tulerit lingua sono mobilis ultimo.</explicit>
                        <bibl>Ed. M. P. Cunningham, CCSL, 126 (1966), 1–2</bibl>
                     </msItem>
                     <msItem>
                        <locus from="3r" to="42r">(fols. 3r–42r)</locus>
                        <note> Books I–X</note>
                        <rubric>INCIPIT LIBER .I. KΑΘΕMΕΡINON DIMETRUM IAMBICUM ARCHILOICUM ΑΚΑΤΑΛΟΝ ΜΟΝΟΚΟΛΟΝ YMNUS AD GALLI CANTUM</rubric>
                        <incipit>Ales diei nuntius</incipit>
                        <explicit> liquido spargemus odore</explicit>
                        <finalRubric>FINIT LIBER HYMNORUM</finalRubric>
                        <bibl>Ed. M. P. Cunningham, CCSL, 126 (1966), 3–59</bibl>
                     </msItem>
                     <textLang mainLang="la">Latin</textLang>
                  </msItem>
                  <msItem n="2" xml:id="MS_Auct_T_2_22-item2">
                     <locus from="42r" to="121v">(fols. 42r–121v)</locus>
                     <author key="person_100010336">Prudentius</author>
                     <title key="work_3812">Peristephanon I-X</title>
                     <note>(with glosses)</note>
                     <rubric><locus from="42r" to="42r">(fol. 42r)</locus>INCIPIT LIBER PERHISTEPHANON HYMNUS SANCTORUM MARTYRUM HEMETERI ET CHELEDONI CALAGORITANORUM. METRUM trochaicum archiloicum, constans ex septem trocheis et silliba, et ALIQUOTIENS SPONDEUM ADMITTIT</rubric>
                     <incipit>
                        <locus from="42v" to="42v">(fol. 42v) </locus>Scripta sunt cęlo duorum <sic>matyrum</sic> uocabula</incipit>
                     <explicit>sit dexter agnus, induatur uellere</explicit>
                     <finalRubric>FINIT ROMANUS</finalRubric>
                     <bibl>Ed. M. P. Cunningham, CCSL, 126 (1966), 251–369</bibl>
                     <textLang mainLang="la">Latin</textLang>
                  </msItem>
                  <msItem n="3" xml:id="MS_Auct_T_2_22-item3">
                     <locus from="121v" to="126r">(fols. 121v–126r)</locus>
                     <author key="person_100010336">Prudentius</author>
                     <title key="work_3810">Cathemerinon (Hymni), Books XI–XII</title>
                     <note>(with glosses)</note>
                     <rubric>HYMNUS NATALIS DOMINI VIII KL. IANUARII</rubric>
                     <incipit><supplied>Q</supplied>uid est quod artum circulum </incipit>
                     <explicit>iam nemo posthac mortuus</explicit>
                     <bibl>Ed. M. P. Cunningham, CCSL, 126 (1966), 60–72 </bibl>
                     <note>Fol. 126v, pen-trials</note>
                     <textLang mainLang="la">Latin</textLang>
                  </msItem>
                  <msItem>
                     <note>For the 15 German glosses see R. Bergmann and S. Stricker, <title><ref target="https://glossen.germ-ling.uni-bamberg.de/bstk/723">Katalog der althochdeutschen und altsächsischen Glossenhandschriften</ref></title> (2005), pp. 1380–81 no. 723, with further references.</note>
                     <textLang mainLang="goh">Old High German</textLang>
                  </msItem>
               </msContents>
               <physDesc>
                  <objectDesc form="codex">
                     <supportDesc material="perg">
                        <support>Parchment, of mediocre quality, with numerous flaws</support>
<<<<<<< HEAD
                        <extent><seg type="leaf"><measure type="laterEndleaf" quantity="2">ii</measure> + <measure type="leaf" quantity="126">126</measure> + <measure type="laterEndleaf" quantity="2">ii</measure></seg> <dimensions type="leaf" unit="mm">
=======
                        <extent>ii + <measure type="leaf" quantity="126">126</measure> + ii <dimensions type="leaf" unit="mm">
>>>>>>> e9d89dad
                              <height>185</height>
                              <width>140</width>
                           </dimensions></extent>
                        <foliation> i–ii, 1–128 in 19th-century pencil; 18th/19th-cent. leaf-count ‘fol. CXXV’ on the last page of text (fol. 126r) </foliation>
                        <collation mainStructures="8">1(8)-9(8) (fols. 1–72; 3 and 6 in quire 3, fols. 19 and 22, are half-sheets), 10(4) (fols. 73–7; 1 and 4, fols. 73 and 76, are half sheets), 11(ten) (fols. 77–86, probably 8+2 with fols. 77 and 78, each a half-sheet, added at the beginning), 12(8)-16(8) (fols. 87–126). Quire signatures survive for most quires from ‘.V.’ (fol. 40v) onward, using VIIII and XIIII rather than IX and XIV. Some leaves were excised, and replaced in the 12th cent. (fols. 74–75 and 90–91). </collation>
                     </supportDesc>
                     <layoutDesc>
                        <layout columns="1" writtenLines="18">Blind-ruled; prickings sometimes survive in all three outer margins; written mainly in a single column of 18 lines; some bifolia (e.g. fols. 41 and 48), leaves (e.g. fol. 46), or parts of leaves (e.g. fol. 45) ruled and written in 2 columns. Written space varies considerably, typically c. <dimensions precision="low" type="written" unit="mm">
                              <height max="140" min="135">135–140</height>
                              <width max="115" min="100">100–115</width>
                           </dimensions>
                        </layout>
                     </layoutDesc>
                  </objectDesc>
                  <handDesc>
                     <handNote script="minusculeCaroline">Apparently written by several scribes in Caroline minuscule scripts, some headings in red ink, some with Rustic Capitals, varying considerably in quality and size, with changes of script at fols. 79r, 84r, 96r, and 96v.</handNote>
                  </handDesc>
                  <musicNotation>
                     <p>Neumes above of the first five lines of the hymn ‘O Nazarene, lux Behtlem …’ (fol. 10v), and marginal pen-trial neumes on fol. 126r.</p>
                  </musicNotation>
                  <decoDesc>
                     <decoNote type="decInit">Some initials with rudimentary embellishment (e.g. fol. 22v), some in plain pale pink, blank spaces left for others. The capitals on the first page touched with green (fol. 1r); the heading for the Passio apostolorum underlined in pink and green (fol. 72r).</decoNote>
                     <decoNote type="drawing">One fine added 12th-cent. marginal drawing of a centaur holding a small circular object in each hand, and a sprig of foliage (fol. 10r).</decoNote>
                  </decoDesc>
                  <bindingDesc>
                     <binding notAfter="1950" notBefore="1824">
                        <p>19th/20th-century plain brown calf (post-1824); marbled endpapers. Binder’s(?) reference number in pencil ‘63/921’ (fol. iir).</p>
                     </binding>
                  </bindingDesc>
               </physDesc>
               <history>
                  <origin>
                     <origPlace cert="low">
                        <country key="place_7000084">Germany</country>, south</origPlace>
                     <origDate calendar="Gregorian" notAfter="1050" notBefore="1000">11th century, first half</origDate>; <origDate calendar="Gregorian" notAfter="1200" notBefore="1100" type="additions">additions, 12th century</origDate>
                  </origin>
                  <provenance>Hartmutt Hoffmann, <title>Schreibschulen des 10. und des 11. Jahrhunderts im Südwesten des Deutschen Reichs</title> (2004) 249 attributed the manuscript to the Benediktbeuren-Augsburg area, c. 1000 (comparing Munich, BSB Clm 4605), and compared the script of fols. 74–5, 90–1 with Zürich, Zentralbibliothek, Rh 127.</provenance>
                  <provenance>Numerous 11th and 12th-cent. inscriptions include ‘Q<supplied><unclear>uod</unclear></supplied> [ … ] incipit prudencius(?) yi(?)’ (fol. 1r), ‘Liber [ … ]’ (fol. 126r, upper right corner); numerous pentrials include ‘probatio incausti’ (fol. 1r), etc., and a conjugation of the verb invenire (fol. 126r).</provenance>
                  <provenance> ‘Incipit ymnarius de tempore &amp; de sanctis per totum annum &amp; tamen pauci canuntur &amp; dicitur liber iste Prudentius. Siue liber Aurelij Prudentij’ (fol. 1r), late 13th-cent.(?), apparently written over an erased 11th?-cent. Credo.</provenance>
                  <provenance>‘Hic est passio scripta Cypriani et Eulalie virginis in medio libri’, 14th cent. (fol. 1r; referring to fols. 73v–76v and 87r–90r).</provenance>
                  <provenance>15th-cent.(?) shelmarks(?) ‘N. 1’ and ‘.R.11.’ (fol. 1r).</provenance>
                  <provenance>The <orgName key="org_155220747" role="fmo">Cistercian abbey of Heilsbronn</orgName>, near Nuremberg, before 1613, when published by Johannes Weitzius (Aurelii Prudentii Clementis V.C. Opera, noviter ad MSC. fidem recensita …, Hanover, 1613, fol. a5v) as having been lent to him by Konrad Rittershausen (d. 1613), lawyer and philologist of Altdorf, also near Nuremberg.</provenance>
                  <provenance><persName key="person_76597685" role="fmo">Johan Meerman (1753–1815)</persName>, perhaps inherited as part of the library of his father, <persName key="person_12545856">Gerard (1715–1771)</persName>; sale at Amsterdam, 8 June – 4 July 1824, lot 686.</provenance>
                  <acquisition when="1824">Bought for 40 guilders by Thomas Gaisford, of the Bodleian Library; inscribed with the catalogue reference and price: ‘Bibl. Meerman. tom. 4. n. 686’ and ‘Gu. 40. 0’ (fol. 1r). </acquisition>
                  <!-- TODO?
                    [I have not been able to consult these, but they are perhaps worth mentioning:
– ‘Dean Gainsford and the Meerman collection’, BLR, 4 (1952) 7–8
– Catalogue of books purchased for the Bodleian Library at the sale of M. Meerman at the Hague, June 8-July 4, 1824 : with a statement of expenses attending the purchase (1824)]

                    -->
               </history>
               <additional>
                  <adminInfo>
                     <recordHist>
                        <source>Summary description (Feb. 2021) by Peter Kidd, edited by Matthew Holford. Previously described in the Summary Catalogue (1897). <listBibl>
                              <bibl facs="aaz0457.gif" type="SC">Summary Catalogue, Vol. 4, p. 438</bibl>
                           </listBibl>
                        </source>
                     </recordHist>
                  </adminInfo>
                  <surrogates>
                     <bibl subtype="full" type="digital-facsimile">
                        <ref target="https://digital.bodleian.ox.ac.uk/objects/bcc13df1-5061-4cbc-ac28-30bdeadf8b36/">
                           <title>Digital Bodleian</title></ref>
                        <note>(full digital facsimile)</note>
                     </bibl>
                     <bibl subtype="partial" type="digital-facsimile">
                        <ref target="https://digital.bodleian.ox.ac.uk/objects/3bb99983-4c94-410b-8373-4030dff99754/">
                           <title>Digital Bodleian</title></ref>
                        <note>(1 image from 35mm slides)</note>
                     </bibl>
                  </surrogates>
                  <listBibl type="WRAPPER">
                     <listBibl type="INTERNET">
                        <head>Online resources:</head>
                        <bibl><ref target="https://hab.bodleian.ox.ac.uk/en/"><title>Manuscripts from German-Speaking Lands – A Polonsky Foundation Digitization Project</title></ref></bibl>
                        <!--Existing bibliography in place: check sorting of entries-->
                        <bibl><ref target="https://glossen.germ-ling.uni-bamberg.de/bstk/723"><title>BStK Online. Datenbank der althochdeutschen und altsächsischen Glossenhandschriften</title></ref></bibl>
                        <bibl><ref target="http://www.handschriftencensus.de/17898"><title>Handschriftencensus: Eine Bestandsaufnahme der handschriftlichen Überlieferung deutschsprachiger Texte des Mittelalters</title></ref></bibl>
                     </listBibl>
                     <listBibl type="PRINT">
                        <head>Printed descriptions:</head>
                        <bibl>Otto Pächt and J. J. G. Alexander, <title><ref target="https://catalog.hathitrust.org/Record/000468709">Illuminated Manuscripts in the Bodleian Library, Oxford</ref></title>, I (1966), no. 91</bibl>
                     </listBibl>
                  </listBibl>
               </additional>
            </msDesc>
         </sourceDesc>
      </fileDesc>
      <revisionDesc>
         <change when="2021-03-01">Revised description for Polonsky German digitization project.</change>
         <change when="2017-07-01">First online publication.</change>
         <change when="2017-05-25"><persName>James Cummings</persName> Up-converted the markup using <ref target="https://github.com/jamescummings/Bodleian-msDesc-ODD/blob/master/convertTolkien2Bodley.xsl">https://github.com/jamescummings/Bodleian-msDesc-ODD/blob/master/convertTolkien2Bodley.xsl</ref></change>
      </revisionDesc>
   </teiHeader>
   <text>
      <body>
         <p/>
      </body>
   </text>
</TEI><|MERGE_RESOLUTION|>--- conflicted
+++ resolved
@@ -97,11 +97,7 @@
                   <objectDesc form="codex">
                      <supportDesc material="perg">
                         <support>Parchment, of mediocre quality, with numerous flaws</support>
-<<<<<<< HEAD
                         <extent><seg type="leaf"><measure type="laterEndleaf" quantity="2">ii</measure> + <measure type="leaf" quantity="126">126</measure> + <measure type="laterEndleaf" quantity="2">ii</measure></seg> <dimensions type="leaf" unit="mm">
-=======
-                        <extent>ii + <measure type="leaf" quantity="126">126</measure> + ii <dimensions type="leaf" unit="mm">
->>>>>>> e9d89dad
                               <height>185</height>
                               <width>140</width>
                            </dimensions></extent>
