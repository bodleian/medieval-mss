<<<<<<< HEAD
<?xml version="1.0" encoding="UTF-8"?>
<?xml-model href="https://raw.githubusercontent.com/bodleian/consolidated-tei-schema/master/msdesc.rng" type="application/xml" schematypens="http://relaxng.org/ns/structure/1.0"?>
<?xml-model href="https://raw.githubusercontent.com/bodleian/consolidated-tei-schema/master/msdesc.rng" type="application/xml" schematypens="http://purl.oclc.org/dsdl/schematron"?>
<TEI xml:id="manuscript_4691" xmlns="http://www.tei-c.org/ns/1.0">
=======
<?xml-model href="https://raw.githubusercontent.com/bodleian/consolidated-tei-schema/master/msdesc.rng" type="application/xml" schematypens="http://relaxng.org/ns/structure/1.0"?><?xml-model href="https://raw.githubusercontent.com/bodleian/consolidated-tei-schema/master/msdesc.rng" type="application/xml" schematypens="http://purl.oclc.org/dsdl/schematron"?><TEI xmlns="http://www.tei-c.org/ns/1.0" xml:id="manuscript_4691">
>>>>>>> c8bef394
   <teiHeader>
      <fileDesc>
         <titleStmt>
            <title>MS. Douce 369</title>
            <title type="collection">MSS. Douce</title>
            <respStmt>
               <resp>Description</resp>
               <persName>Elizabeth Solopova</persName>
            </respStmt>
            <respStmt>
               <resp>Revision</resp>
               <persName>Andrew Dunning</persName>
            </respStmt>
         </titleStmt>
         <publicationStmt>
            <publisher>
               <orgName type="department">Special Collections</orgName>
               <orgName type="unit">Bodleian Libraries</orgName>
               <orgName type="institution">University of Oxford</orgName>
               <email>specialcollections.enquiries@bodleian.ox.ac.uk</email>
            </publisher>
            <idno type="msID">MS_Douce_369</idno>
            <idno type="collection">Douce</idno>
            <idno type="catalogue">Western</idno>
         </publicationStmt>
         <sourceDesc>
            <msDesc xml:id="MS_Douce_369" xml:lang="en">
               <msIdentifier>
                  <country>United Kingdom</country>
                  <region type="county">Oxfordshire</region>
                  <settlement>Oxford</settlement>
                  <institution>University of Oxford</institution>
                  <repository>Bodleian Library</repository>
                  <idno type="shelfmark">MS. Douce 369</idno>
                  <idno type="ieArk">ark:29072/x04b29b673gh</idno><idno type="crArk">ark:29072/x0gb19f6107j</idno><altIdentifier type="internal">
                     <idno type="SCN">21944</idno>
                  </altIdentifier>
               </msIdentifier>
               <physDesc>
                  <p n="composite">Composite: fols. 1–250 || fols. 251–485</p>
                  <bindingDesc>
                     <binding notAfter="1834" notBefore="1800">
                        <p>Nineteenth-century binding made for Douce (Gillam (1984)), red velvet over boards. Six raised bands on spine. Gilt (flaking) decorations (vases) and lettering on spine ‘ANTIENT <lb/> ENGLISH <lb/> BIBLE’ and ‘MSS 14 CENT’. Pastedowns and flyleaves made from blue paper with white floral designs; further flyleaves of laid paper with watermarks. Edges of textblock speckled red.</p>
                     </binding>
                  </bindingDesc>
               </physDesc>
               <history>
                  <provenance>Biblical books in both parts are numbered in the upper right corner in medieval hands; see fols. 100r, 101r, 109r, 146r, 357r, 463r. The first clearly visible number is ‘5’ on fol. 16r, which shows that the books were numbered before the beginning was lost. The prologues are not numbered separately, but have the same number as the preceding or following book (e.g., the prologue to psalms has number 21 <locus>(fol. 150r)</locus>, the same as preceding <title>Job</title>). On fol. 78v (4 Kings) number 12 is accompanied by the word <q>ezechie</q>, referring to the beginning of chapter 21 <q>And ezechie…</q>. On fol. 146r the number is outlined in red. The first clearly visible number in the second part is ‘29’ <locus>(fol. 275r)</locus> for <title>Jeremiah</title>.</provenance>
                  <provenance>Notes in a 16th-century hand, recording the loss of leaves at the beginning and end: <q>Thar be thes man<ex>y</ex> leves conteyned in this book in all <note>[space]</note> s(?) xxv cor lacking j lefe</q>
                     <locus>(fol. 1r)</locus>; <q>Better it is to trus(?)</q>
                     <locus>(fol. 147r)</locus>; <q>Thar be so man<ex>y</ex> lefese contained in this book in all s(?) xxv cor laking j lefe</q>
                     <locus>(fol. 486v)</locus>. Pious note in the margin on fol. 203v in a different 16th-century hand: <q>Helth is þe gefte of god…</q>.</provenance>
                  <provenance><persName key="person_69848690" role="fmo">Francis Douce</persName> (1757–1834); see <title>Oxford Dictionary of National Biography</title>: recorded in his accession notebook (MS. Douce e. 67, fol. 32r) under November 1818: ‘Wicliffe’s Testament MS… Triphook’ (Rogers (1975)). Initials ‘FD’ in a red circular frame <locus>(fol. 1r–v)</locus>. Notes by Douce throughout <locus>(fols. i verso, ii recto, 170v, 250r, etc.)</locus>.</provenance>
                  <acquisition when="1834">Bodleian Library: received in 1834 with the bequest of Douce.</acquisition>
               </history>
               <additional>
                  <adminInfo>
                     <recordHist>
                        <source>Elizabeth Solopova, <title><ref target="https://jstor.org/stable/j.ctt1gn6cmr">Manuscripts of the Wycliffite Bible in the Bodleian and Oxford College Libraries</ref></title>, Exeter Medieval Texts and Studies (Liverpool: Liverpool University Press, 2016), no. 17. Previously described: <listBibl>
                              <bibl facs="aaz0628.gif" type="SC">Summary Catalogue, vol. 4, p. 609</bibl>
                           </listBibl>
                        </source>
                     </recordHist>
                  </adminInfo>
                  <surrogates>
                     <bibl subtype="partial" type="digital-facsimile">
                        <ref target="https://digital.bodleian.ox.ac.uk/objects/52b725a6-eb3e-40e4-b125-a137a5aed11b/">
                           <title>Digital Bodleian</title>
                        </ref>
                        <note>(2 images from 35mm slides)</note>
                     </bibl>
                  </surrogates>
                  <listBibl type="WRAPPER">
                     <listBibl type="PRINT">
                        <bibl>Forshall, J. and Madden, F. (eds), <title>The Holy Bible … in the earliest English versions made from the Latin Vulgate by John Wycliffe and his followers</title>, 4 vols (Oxford: Oxford University Press, 1850), vol. 1, pp. xvii, xxxiv–xxxvi, l–li, base text for the Earlier Version of the Wycliffite Bible from Ezra to Baruch 3:20; sigla <title>C</title> – first part; <title>K</title> – second part.</bibl>
                        <bibl>Madan, F., <title>Summary catalogue of western manuscripts in the Bodleian Library at Oxford</title>, vol. 4 <title>(collections received during the first half of the 19th century) nos. 16670–24330</title> (Oxford: Clarendon Press, 1897), no. 21944.</bibl>
                        <bibl>Skeat, W. W., ‘On the dialect of Wycliffe’s Bible’, <title>Transactions of the Philological Society</title> (1895), pp. 212–19 at pp. 217–18.</bibl>
                        <bibl>Deanesly, M., <title>The Lollard Bible and other medieval biblical versions</title> (Cambridge: Cambridge University Press, 1920), p. 253.</bibl>
                        <bibl>Pope, H. and Bullough, S., <title>English versions of the Bible</title> (St Louis, Mo.: Herder, 1952).</bibl>
                        <bibl>Fristedt, S. L., <title>The Wycliffe Bible</title>, 3 vols (Stockholm: Almquvist &amp; Wiksells, 1953–73), <foreign>passim</foreign>; sigla C and K.</bibl>
                        <bibl>Hargreaves, H., ‘The Latin text of Purvey’s Psalter’, <title>Medium Aevum</title> 24 (1955), pp. 73–90 at p. 74.</bibl>
                        <bibl>Fristedt, S. L., ‘The authorship of the Lollard Bible’, <title>Stockholm Studies in Modern Philology</title> 18 (1956), pp. 28–41, <foreign>passim</foreign>.</bibl>
                        <bibl>Hargreaves, H., ‘The Middle English primers and the Wycliffite Bible’, <title>Modern Language Review</title> 51 (1956), pp. 215–17 at p. 217.</bibl>
                        <bibl>Lindberg, C. (ed.), <title>The earlier version of the Wycliffite Bible,</title> 8 vols (Stockholm: Almqvist &amp; Wiksell, 1959–97), vol. 8 (1997), pp. 24, 29, 70, 374, sigla ‘C’, ‘K’, ‘O’.</bibl>
                        <bibl>Danielsson, B., review of Fristedt, <title>The Wycliffe Bible</title>, part II, <title>Studia Neophilologica</title> 44 (1972), pp. 190–5.</bibl>
                        <bibl>David, R., ‘Francis Douce’s manuscripts: some hitherto unrecognised provenances’, <title>Studies in the book trade in honour of Graham Pollard</title>, Oxford Bibliographical Society Publications, n.s. 18 (Oxford, 1975), pp. 315–40 at p. 339.</bibl>
                        <bibl>Lambert, M. D., <title>Medieval heresy: popular movements from Bogomil to Hus</title> (London: E. Arnold, 1977), p. 234.</bibl>
                        <bibl>Gillam, S. G. (ed.), <title>The Douce legacy: an exhibition to commemorate the 150th anniversary of the bequest of Francis Douce (1757–1834)</title> (Oxford: Bodleian Library, 1984), no. 203.</bibl>
                        <bibl>Hudson, A., <title>Lollards and their books</title> (London: Hambledon Press, 1985), p. 104.</bibl>
                        <bibl>Brake, D. L. (ed.), <title>The New Testament in English translated by John Wycliffe MCCCLXXXII; revised by John Purvey MCCCLXXXVIII</title> (facsimile of MS. Rawl. C. 259) (Portland, Oreg.: International Bible Publications, 1986), pp. xxi–ii.</bibl>
                        <bibl>Tanabe, H., ‘On some English renderings in the vocabulary of the Wycliffite Bible’ in Oshitari K. et al. (ed.), <title>Philologia Anglica: essays presented to Professor Yoshio Terasawa on the occasion of his sixtieth birthday</title> (Tokyo: Kenkyusha, 1988), pp. 389–402 at pp. 389 n. 1.</bibl>
                        <bibl>Catto, J. I., ‘Wyclif and Wycliffism at Oxford’ in Catto, J. I. and Evans, R. (eds), <title>The history of the University of Oxford</title>, vol. 2, <title>Late medieval Oxford</title> (Oxford: Oxford University Press, 1992), pp. 175–261 at p. 225.</bibl>
                        <bibl>Lindberg, C. (ed.), <title>King Henry’s Bible, MS. Bodley 277: the revised version of the Wyclif Bible</title>, 4 vols (Stockholm: Almqvist &amp; Wiksell, 1999–2004), vol. 3, p. 5. Scott, K. L. (gen. ed.), <title>An index of images in English manuscripts from the time of Chaucer to Henry VIII, c.1380–c.1509: the Bodleian Library, Oxford</title>, 3 vols (Turnhout: Harvey Miller Publishers, 2000–02), vol. 2, p. 41, no. 493. de Hamel, C., <title>The book: a history of the Bible</title> (London: Phaidon, 2001), pp. 170–3, fig. 120. Dove, M., <title>The first English Bible: the text and context of the Wycliffite versions</title> (Cambridge: Cambridge University Press, 2007), pp. 256–7, 299 and <foreign>passim</foreign>.</bibl>
                        <bibl>Peikola M., ‘Aspects of mise-en-page in manuscripts of the Wycliffite Bible’, in Caie G. and Renevey D. (eds.), <title>Medieval texts in context</title> (London: Routledge, 2008), pp. 28–67 at p. 40.</bibl>
                     </listBibl>
                  </listBibl>
               </additional>
               <msPart xml:id="MS_Douce_369-part1">
                  <msIdentifier>
                     <altIdentifier type="partial">
                        <idno type="part">MS. Douce 369, fols. 1r–250v</idno>
                     </altIdentifier>
                  </msIdentifier>
                  <msContents>
                     <textLang mainLang="enm" otherLangs="la">Middle English with Latin</textLang>
                     <msItem>
                        <note>Fols. i–ii are paper flyleaves, blank apart from Douce’s notes on Wyclif.</note>
                     </msItem>
                     <msItem class="#biblia" n="1">
                        <locus>(fols. 1r–250r)</locus>
                        <title key="work_15600" type="desc">Numbers 20:2–Baruch 3:20 in the Earlier Version of the Wycliffite Bible with usual prologues</title>
                        <note>Imperfect at the beginning because of the loss of leaves. Prologues to psalms appear at the end of quire XVIII. The second of the two prologues occupies three-quarters of the first column on the last page of this quire <locus>(fol. 150v)</locus>, the rest of the page is left blank and psalms start on a new quire. The books are numbered in a contemporary hand as shown in brackets after each title (see also Provenance). Running titles in black in the upper left margin, usually only on the versos, consisting of abbreviated titles of books without chapter numbers. Occasionally rubrics in red or black, in English or Latin, by the scribes, rubricator or added in contemporary hands (see below). Chapter numbers in black (occasionally in red) in the margins at the beginning of each chapter in Arabic numerals, preceded by <q>c<ex>apitulu</ex>m</q>. The contents of the chapters are summarised in Latin verses (two for each chapter) in the lower margins of pages containing the beginnings of chapters. The verses are laid out in long lines and rhyme at the end and at caesura. Such two-line verse summaries are in a smaller, more informal script, in a hand different from those of the main scribes, and are preceded by chapter numbers in Arabic numerals. The ruling for the verses (thick brown plummet) is similar to the ruling elsewhere in the manuscript (e.g., fols. 6v, 15v–16r, 189r, 193r). Occasionally the ruling is provided where the verses are absent (e.g., fols. 42v, 121r, 122r, etc.). Starting with fol. 132v the chapter numbers that accompany the verses are in red, and the verses are enclosed in red brackets. The verse summaries are absent in psalms and after fol. 206r (from chapter 47 of Ecclesiasticus onwards), though the ruling is provided up to fol. 208r. The lections are occasionally marked with a red bracket in the margin and sometimes with the opening and final letters of the passage written in red in the margins. Added material within the text is occasionally underlined faintly in brown ink (e.g., Jeremiah 8:7, fol. 230r).</note>
                        <note>Many corrections in the margins in contemporary hands, including cancellations, additions and substitutions of words or short phrases. Some corrections are stylistic or grammatical; particularly frequent are the substitution of <q>þe whiche</q> for <q>þe</q> or <q>þat</q>, the insertion of the article <q>þe</q> and the future modal <q>schal</q> (e.g., fols. 193r, 198r–v, 200r, 202r, 203r, 224v). Other examples are <q>resteyȝede</q> for <q>restide</q>
                           <locus>(fol. 65r)</locus>, <q>hadde taken</q> for <q>tok</q>
                           <locus>(fol. 80r)</locus>, <q>made of nou3t</q> for <q>foormede</q>
                           <locus>(fol. 219v)</locus>. Other contemporary marginal additions include: cross-references between biblical books (e.g., fols. 117r–v, 222r, 223v); notes providing the Latin version of a phrase (e.g., <q>optaui et datus</q>, fol. 187v; <q>melior est iniquitas…</q>, fol. 205r; <q>clama ne cesses</q>, fol. 224r) and <q>nota</q>
                           <locus>(fols. 184r, 185r, 194v, 223r, 229r etc.)</locus>. Contemporary pointing hands and ‘hedera’ signs in the margins, some in red ink <locus>(fol. 146v)</locus>, occasionally accompanied by notes referring to the content of passages (e.g., <q>heritage of prestis</q>, fol. 206r), or drawing attention to them (<q>noteþ weel</q>, fol. 230r; <q>marke weel</q>, fol. 230v). Some notes are on scrolls or outlined in red ink <locus>(fol. 68r)</locus>; many partially cropped off.</note>
                        <note>[quires I–XVIII]</note>
                        <msItem>
                           <locus>(fol. 1r)</locus>
                           <title type="desc">Numbers 20:2 (4?)</title>
                           <note>Imperfect at the beginning.</note>
                           <incipit defective="true">whanne the puple nedede water</incipit>
                           <note>17th-century note concerning the loss of leaves (see Provenance).</note>
                        </msItem>
                        <msItem>
                           <locus>(fol. 8v)</locus>
                           <title type="desc">Deuteronomy (5)</title>
                        </msItem>
                        <msItem>
                           <locus>(fol. 22v)</locus>
                           <title type="desc">Prologue to Joshua</title>
                           <incipit>At þe laste ended þe fyue bookis of moises</incipit>
                        </msItem>
                        <msItem>
                           <locus>(fol. 23r)</locus>
                           <title type="desc">Joshua (6)</title>
                        </msItem>
                        <msItem>
                           <locus>(fol. 32v)</locus>
                           <title type="desc">Judges (7)</title>
                           <note>Missing 1:21–4:4, because of the loss of a leaf after fol. 32</note>
                        </msItem>
                        <msItem>
                           <locus>(fol. 41r)</locus>
                           <title type="desc">Ruth (8)</title>
                        </msItem>
                        <msItem>
                           <locus>(fol. 42v)</locus>
                           <title type="desc">Prologue to 1 Kings</title>
                           <incipit>Þe tunge forsoþe</incipit>
                        </msItem>
                        <msItem>
                           <locus>(fol. 43v)</locus>
                           <title type="desc">1 Kings (9)</title>
                        </msItem>
                        <msItem>
                           <locus>(fol. 56v)</locus>
                           <title type="desc">2 Kings (10)</title>
                        </msItem>
                        <msItem>
                           <locus>(fol. 67r)</locus>
                           <title type="desc">3 Kings (11)</title>
                        </msItem>
                        <msItem>
                           <locus>(fol. 78v)</locus>
                           <title type="desc">4 Kings (12 and <q>ezechie</q>)</title>
                        </msItem>
                        <msItem>
                           <locus>(fol. 89v)</locus>
                           <title type="desc">Prologue to 1 Chronicles</title>
                           <rubric>Prologus paralipomenon</rubric>
                           <incipit>Iff þe making of þe seuenti</incipit>
                        </msItem>
                        <msItem>
                           <locus>(fol. 89v)</locus>
                           <title type="desc">Prologue to 1 Chronicles</title>
                           <incipit>Þe boc of paralipomenon</incipit>
                        </msItem>
                        <msItem>
                           <locus>(fol. 89v)</locus>
                           <title type="desc">1 Chronicles (13)</title>
                        </msItem>
                        <msItem>
                           <locus>(fol. 99v)</locus>
                           <title type="desc">Prologue to 2 Chronicles</title>
                           <incipit>Evsebeus ierome senden</incipit>
                        </msItem>
                        <msItem>
                           <locus>(fol. 100r)</locus>
                           <title type="desc">2 Chronicles (14)</title>
                        </msItem>
                        <msItem>
                           <locus>(fol. 112r)</locus>
                           <title type="desc">Prayer of Manasseh</title>
                           <note>(note, added by the original scribe: <q>þis preȝeere of manasse is not in ebrue</q>, fol. 112v)</note>
                        </msItem>
                        <msItem>
                           <locus>(fol. 112v)</locus>
                           <title type="desc">Prologue to 1 Ezra</title>
                           <incipit>Wheþer it be hardere</incipit>
                        </msItem>
                        <msItem>
                           <locus>(fol. 113r)</locus>
                           <title type="desc">Prologue to 1 Ezra</title>
                           <incipit>Esdras et Neemye</incipit>
                        </msItem>
                        <msItem>
                           <locus>(fol. 113r)</locus>
                           <title type="desc">Commendation of Ezra</title>
                           <rubric>Here folewiþ þe comendacioun of esdre</rubric>
                        </msItem>
                        <msItem>
                           <locus>(fol. 113r)</locus>
                           <title type="desc">1 Ezra (15)</title>
                        </msItem>
                        <msItem>
                           <locus>(fol. 116v)</locus>
                           <title type="desc">2 Ezra (16)</title>
                           <rubric>Explicit liber primus. Incipit liber secundus</rubric>
                           <finalRubric>Explicit liber secundus esdre <locus>(fol. 121r)</locus></finalRubric>
                        </msItem>
                        <msItem>
                           <locus>(fol. 121r)</locus>
                           <title type="desc">3 Ezra (17)</title>
                        </msItem>
                        <msItem>
                           <locus>(fol. 126v)</locus>
                           <title type="desc">Prologue to Tobit</title>
                           <incipit>To cromacio</incipit>
                        </msItem>
                        <msItem>
                           <locus>(fol. 126v)</locus>
                           <title type="desc">Tobit (18)</title>
                        </msItem>
                        <msItem>
                           <locus>(fol. 130r)</locus>
                           <title type="desc">Prologue to Judith</title>
                           <incipit>Anentus þe ebrues</incipit>
                        </msItem>
                        <msItem>
                           <locus>(fol. 130r)</locus>
                           <title type="desc">Prologue to Judith</title>
                           <incipit>Jvdith widewe</incipit>
                        </msItem>
                        <msItem>
                           <locus>(fol. 130r)</locus>
                           <title type="desc">Judith (19)</title>
                           <rubric>Explicit liber iudith <locus>(fol. 134v)</locus></rubric>
                        </msItem>
                        <msItem>
                           <locus>(fol. 134v)</locus>
                           <title type="desc">Prologue to Esther</title>
                           <incipit>Þe boc of ester to be maad vicious</incipit>
                           <note>Rubrics concerning the differences between the Latin and English texts in brown ink.</note>
                        </msItem>
                        <msItem>
                           <locus>(fol. 134v)</locus>
                           <title type="desc">Esther (20)</title>
                        </msItem>
                        <msItem>
                           <locus>(fol. 139v)</locus>
                           <title type="desc">Prologue to Job</title>
                           <rubric>Incipit prologus in libro Iob</rubric>
                           <incipit>I am constreyned</incipit>
                        </msItem>
                        <msItem>
                           <locus>(fol. 140)</locus>
                           <title type="desc">Prologue to Job</title>
                           <incipit>Iff forsoþe a Iunket wiþ resshe</incipit>
                        </msItem>
                        <msItem>
                           <locus>(fol. 140r)</locus>
                           <title type="desc">Job (21)</title>
                           <rubric>Incipit liber Iob</rubric>
                        </msItem>
                        <msItem>
                           <locus>(fol. 149v)</locus>
                           <title type="desc">Prologue to psalms</title>
                           <incipit>Whan it is knowe</incipit>
                        </msItem>
                        <msItem>
                           <locus>(fol. 150r)</locus>
                           <title type="desc">Prologue to psalms</title>
                           <rubric>Explicit prologus super psalterium</rubric>
                           <incipit>Dauyd þe sone of Iesse</incipit>
                        </msItem>
                        <note>[quires XIX–XXX]</note>
                        <msItem>
                           <locus>(fol. 151r)</locus>
                           <title type="desc">Psalms (22)</title>
                           <note>Laid out as prose with verses starting with alternating red or blue initials.</note>
                           <rubric>þe boc begynneþ of ympnes &amp; solitarie spechis of þe profete dauyd of cryst</rubric>
                           <note>A leaf is missing before the start of psalms, but there is no obvious loss of text. Liturgical divisions are not marked. English titles in red. Numbers and Latin incipits in the margins in a contemporary hand, but not by the main scribe. Verses on the psalter (9 lines) are added in the lower margin in the hand responsible for Latin verse chapter summaries: <quote>
                                 <l>Post Iob psalmorum codex debet stituari</l>
                                 <l>Dic sibi iunguntur prouerbia quam salomonis…</l>
                              </quote>
                           </note>
                        </msItem>
                        <msItem>
                           <locus>(fol. 174v)</locus>
                           <title type="desc">Prologue to Proverbs</title>
                           <incipit>To Cromacye</incipit>
                        </msItem>
                        <msItem>
                           <locus>(fol. 174v)</locus>
                           <title type="desc">Proverbs (23)</title>
                        </msItem>
                        <msItem>
                           <locus>(fol. 182v)</locus>
                           <title type="desc">Prologue to Ecclesiastes</title>
                           <rubric>Heere gynneþ þe prologe in þe boc of eclesiates þat is to sey boc of talker to þe puple or togidere clepere</rubric>
                           <incipit>Þis almost þe fifte</incipit>
                        </msItem>
                        <msItem>
                           <locus>(fol. 182v)</locus>
                           <title type="desc">Ecclesiastes (24?)</title>
                           <rubric>heer gynneþ þe boc</rubric>
                        </msItem>
                        <msItem>
                           <locus>(fol. 185r)</locus>
                           <title type="desc">Song of Songs (25)</title>
                           <rubric>heer gynneþ þe booc þat is clepid song of songis of þe bridalis of crist &amp; of þe chirche þe chirche of þe comyng of crist spekiþ seiende</rubric>
                           <note>Speakers identified in red.</note>
                        </msItem>
                        <msItem>
                           <locus>(fol. 186v)</locus>
                           <title type="desc">Prologue to Wisdom</title>
                           <rubric>heer gynneþ þe prolog in þe booc of wisdam</rubric>
                           <incipit>Þe booc of wisdam anent ebrues noȝher is</incipit>
                        </msItem>
                        <msItem>
                           <locus>(fol. 187r)</locus>
                           <title type="desc">Wisdom (26)</title>
                           <rubric>heer gynneþ þe booc</rubric>
                        </msItem>
                        <msItem>
                           <locus>(fol. 191v)</locus>
                           <title type="desc">Prologue to Ecclesiasticus</title>
                           <incipit>Off manye &amp; grete bi þe lawe and profetes</incipit>
                           <note><q>explicit</q> and <q>prologus</q> added by the hand which corrected the text.</note>
                        </msItem>
                        <msItem>
                           <locus>(fol. 191v)</locus>
                           <title type="desc">Ecclesiasticus (27)</title>
                        </msItem>
                        <msItem>
                           <locus>(fol. 208r)</locus>
                           <title type="desc">Prologue to Isaiah</title>
                           <rubric>prologus</rubric>
                           <incipit>No man whan</incipit>
                        </msItem>
                        <msItem>
                           <locus>(fol. 208v)</locus>
                           <title type="desc">Isaiah (28)</title>
                           <rubric><note>(in chapter 38)</note> þe scripture of ezechie king of iuda whan he hadde be syc &amp; hadde couered of hys sycnesse</rubric>
                           <note>Preceding <q>I seide in þe myddel of my daȝes…</q>.</note>
                        </msItem>
                        <msItem>
                           <locus>(fol. 226v)</locus>
                           <title type="desc">Prologue to Jeremiah</title>
                           <incipit>Jeremye þe profete</incipit>
                        </msItem>
                        <msItem>
                           <locus>(fol. 227r)</locus>
                           <title type="desc">Prologue to Jeremiah</title>
                           <incipit>God is redi</incipit>
                        </msItem>
                        <msItem>
                           <locus>(fol. 227r)</locus>
                           <title type="desc">Jeremiah (29)</title>
                        </msItem>
                        <msItem>
                           <locus>(fol. 247v)</locus>
                           <title type="desc">Lamentations of Jeremiah (30?)</title>
                           <rubric>her gynneþ þe lamintacoun of ieremye þat is in title cenoþ with þe soylinge out of ebru lettris</rubric>
                        </msItem>
                        <msItem>
                           <locus>(fol. 249r)</locus>
                           <title type="desc">Prayer of Jeremiah</title>
                           <rubric>þe orisoun of Ieremye profete</rubric>
                        </msItem>
                        <msItem>
                           <locus>(fol. 249r)</locus>
                           <title type="desc">Prologue to Baruch</title>
                           <rubric>her endeþ ieremye &amp; ginneþ þe prolog in þe boc clepid baruch</rubric>
                           <incipit>Þis boc þat baruch bi name is befor notid</incipit>
                        </msItem>
                        <msItem>
                           <locus>(fol. 249r)</locus>
                           <title type="desc">Baruch (31?)</title>
                           <rubric>heer gynneþ þe boc</rubric>
                        </msItem>
                     </msItem>
                     <msItem>
                        <note>Note concerning the authorship of Nicholas Hereford at the end (see Provenance). Fol. 250v is blank.</note>
                     </msItem>
                  </msContents>
                  <physDesc>
                     <objectDesc form="codex">
                        <supportDesc material="perg">
                           <support>parchment, generally thin, white and high quality, but sometimes rough, with tears repaired by sowing</support>
                           <extent>253 leaves, <foreign>c.</foreign><dimensions type="leaf" unit="mm">
                                 <height>365</height>
                                 <width>250</width>
                              </dimensions>; leaves were trimmed in rebinding, frequently causing the loss of text in the margins</extent>
                           <foliation>foliated by Douce in brown ink; 1–74 + 75a + 75b + 76–180 + 180* + 181–187 + 187* + 188–250</foliation>
                           <collation><locus>(fols. i–ii)</locus> fol. i is a paper flyleaf conjoint with the upper pastedown; fol. ii is a paper flyleaf | <locus>(fols. 1–32)</locus> I–IV (8) | <locus>(fols. 33–39)</locus> V (8–1) missing 1 | <locus>(fols. 40–150)</locus> VI–XVIII (8) | <locus>(fols. 151–157)</locus> XIX (8–1) missing 1 | <locus>(fols. 158–243)</locus> XX–XXIX (8) | <locus>(fols. 244–250)</locus> XXX (8–1) missing 8. <catchwords>Catchwords survive;</catchwords>
                              <signatures>quire signatures occasionally survive (more than one set).</signatures>
                              <secFol><q>puple shal</q>
                                 <locus>(fol. 2r)</locus></secFol>
                           </collation>
                        </supportDesc>
                        <layoutDesc>
                           <layout columns="2" writtenLines="47 56">ruled in plummet for two columns with single vertical and horizontal bounding lines extending the full height and width of page; 47–56 lines per page; written space: variable, <foreign>c.</foreign><dimensions type="ruled" unit="mm">
                                 <height>245–280</height>
                                 <width>150–160</width>
                              </dimensions>. Occasionally the ruling is visible above the horizontal bounding lines at the top of the page (e.g., fols. 63r–65r)</layout>
                        </layoutDesc>
                     </objectDesc>
                     <handDesc>
                        <handNote script="textualisNorthern">textura. According to Forshall, J. and Madden, F. (eds), <title>The Holy Bible … in the earliest English versions made from the Latin Vulgate by John Wycliffe and his followers</title>, 4 vols (Oxford: Oxford University Press, 1850), the work of three scribes, first scribe: Numbers 20:2–Judith 6, fols. 1r–131v; second scribe: Judith 7–Esther 2:4, fols. 132r–134v; third scribe: Esther 2:5–Baruch 3:30, fols. 134v–250r. Possibly two scribes: 1r–134v and 134v–250r. Forshall and Madden believed that the last hand was identical to the last hand of MS. Bodl. 959 (1850, vol. 1, p. l), but this was questioned by Fristedt, S. L., <title>The Wycliffe Bible</title>, 3 vols (Stockholm: Almquvist &amp; Wiksells, 1953–73), vol. 1, p. 88, R. W. Hunt (cited by Fristedt), and de Hamel, C., <title>The book: a history of the Bible</title> (London: Phaidon, 2001), p. 172. de Hamel pointed out that only the added note naming Hereford is likely to be by the last scribe of MS. Bodl. 959</handNote>
                     </handDesc>
                     <decoDesc>
                        <decoNote type="flourInit">Roughly executed initials alternating deep blue with red penwork and lighter blue with red penwork. Occasionally decorated with human faces. The initials are larger at the beginnings of books (4 lines or higher) and smaller at the beginnings of chapters (most 3 lines high). The initials at the beginnings of prologues vary in size, some are similar to chapter, other to book initials. Unusual style; according to de Hamel, C., <title>The book: a history of the Bible</title> (London: Phaidon, 2001) the work of an Italian artist.</decoNote>
                        <decoNote type="rubrication">Rubrics in red ink; instructions to rubricator survive (e.g., fols. 22v, 113r, etc.).</decoNote>
                     </decoDesc>
                  </physDesc>
                  <history>
                     <origin>
                        <origPlace>
                           <country key="place_7002445">England</country>
                        </origPlace>
                        <origDate calendar="Gregorian" notAfter="1399" notBefore="1390">1390s (?)</origDate>
                        <p>Dialect survey: <list>
                              <item><locus>(fols. 1–131v)</locus>
                                 <list>
                                    <item>any(10), eche(9)/ech(1), fijr(8)/fyir(2), ȝiue(6)/ȝiuen(1)/ȝoue(1)/ȝouen(1)/ ȝeuen(1), lif(10), lic(10), myche(10), saȝ(7) (sg.), seȝen(5) (pl.), self(9)/silf(1), such(9)/suche(1), þurȝ(8)</item>
                                    <item>-iþ(2)/-eþ(8) (pres.ind.3sg.), -en(8)/-e(2) (pres.ind.pl.), -ende(8)/-onde(1)/ande(1) (pres.part.), she(10) (3sg.fem.pronoun, nom.), þei(9)/þey(1) (3pl. pronoun, nom.), þem(6)hem(4) (3pl.pronoun, oblique), þer(10) (3pl. pronoun, possessive)</item>
                                    <item>Also: birieþ/biried (‘buried’), ha (‘have’)’, sloȝ (‘slew’)</item>
                                 </list>
                              </item>
                              <item><locus>(fols. 132r–134v, Judith 7–Esther 2:4)</locus>
                                 <list>
                                    <item>any(1), fijr(1), ȝiuen(1)/ȝiue(6), lif(10), myche(8)/miche(1), self(10), such(2)/ suche(1), þurȝ(2)</item>
                                    <item>-eþ(6) (pres.ind.3sg.), -en(5) (pres.ind.pl.), -ende(10) (pres.part.), she(10) (3sg.fem.pronoun, nom.), þei(10) (3pl.pronoun, nom.), þem(2)hem(8) (3pl. pronoun, oblique), þer(5) (3pl.pronoun, possessive)</item>
                                 </list>
                              </item>
                              <item><locus>(fols. 135r–250r)</locus>
                                 <list>
                                    <item>any(10), eche(10), fyr(10), ȝiue(3)/ȝiuen(2), lif(10), lic(10), myche(10), saȝ(3) (sg.), seȝen(8) (pl.), self(9)/silf(1), such(9)/suche(1), þoȝ(1), þurȝ(10)</item>
                                    <item>-ith(1)/-eþ(9) (pres.ind.3sg.), -en(9)/-e(1) (pres.ind.pl.), -ende(10) (pres.part.), she(10) (3sg.fem.pronoun, nom.), þei(10) (3pl.pronoun, nom.), þem(4) hem(6) (3pl.pronoun, oblique), þer(10) (3pl.pronoun, possessive) Also: knewȝ/kneȝ (‘knew’)</item>
                                 </list>
                              </item>
                           </list>
                        </p>
                     </origin>
                     <provenance><q>Expliciᵗ translacōm Nicholay de herford</q>, added in a contemporary hand, fol. 250r. This hand may have been responsible for other additions in part I, such as the chapter numbers and corrections to the English text, e.g., those on fols. 249v–250r (de Hamel, C., <title>The book: a history of the Bible</title> (London: Phaidon, 2001), p. 172). It may also be identical to the last hand in MS. Bodl. 959 (de Hamel, C., <title>The book: a history of the Bible</title> (London: Phaidon, 2001), p. 172). The text in MS. Bodl. 959 may have been checked against MS. Douce 369, or a version similar to it, and corrected to bring it in conformance with this version. A break at the same point in the text occurs in MS. Bodl. 959 and Cambridge University Library MS. Ee. 1. 10.</provenance>
                  </history>
               </msPart>
               <msPart xml:id="MS_Douce_369-part2">
                  <msIdentifier>
                     <altIdentifier type="partial">
                        <idno type="part">MS. Douce 369, fols. 251r–485v</idno>
                     </altIdentifier>
                  </msIdentifier>
                  <msContents>
                     <textLang mainLang="enm" otherLangs="la">Middle English with Latin</textLang>
                     <msItem>
                        <title key="work_10461" type="desc">Isaiah–Acts 28:15 in the Earlier Version of the Wycliffite Bible</title>
                        <note>Missing Ezekiel 1:27–22:22 because of the loss of leaves. The books are numbered in the same way as in the first part, in the same contemporary hand, as shown in brackets after each title (see Provenance).</note>
                        <msItem>
                           <locus>(fol. 251r)</locus>
                           <title type="desc">Prologue to Isaiah</title>
                           <rubric>Prologue to Isaye þe prophete þe firste chapl’ of Isaye</rubric>
                           <incipit>No man when</incipit>
                        </msItem>
                        <msItem>
                           <locus>(fol. 251r)</locus>
                           <title type="desc">Isaiah (28)</title>
                           <rubric>Here endiþ þe prolog and bigynneþ þe book of Isaye</rubric>
                           <rubric><note>(in chapter 38)</note> þe scripture of ezechie kyng of Iuda whane he hadde be syk &amp; hadde keuerid his syknesse</rubric>
                           <note>Preceding <q>I seide in þe midel of my days…</q>
                              <locus>(fol. 263r)</locus>.</note>
                        </msItem>
                        <msItem>
                           <locus>(fol. 273r)</locus>
                           <title type="desc">Prologue to Jeremiah</title>
                           <rubric>Her endiþ þe book of Isaye &amp; bigynneþ þe prolog to Ieremie</rubric>
                           <incipit>Jeremy þe profete</incipit>
                        </msItem>
                        <msItem>
                           <locus>(fol. 273r)</locus>
                           <title type="desc">Prologue to Jeremiah</title>
                           <rubric>anoþer prolog</rubric>
                           <incipit>God is redy</incipit>
                        </msItem>
                        <msItem>
                           <locus>(fol. 273v)</locus>
                           <title type="desc">Jeremiah (29)</title>
                           <rubric>Here endiþ þe prolog &amp; bigynneþ þe book</rubric>
                        </msItem>
                        <msItem>
                           <locus>(fol. 300v)</locus>
                           <title type="desc">Lamentations of Jeremiah (30)</title>
                           <rubric>heer begynneþ þe lamentacioun of Ieremye þat is in title cenoth wiþ þe soilinge out of Ebrew lettris of reed</rubric>
                        </msItem>
                        <msItem>
                           <locus>(fol. 302v)</locus>
                           <title type="desc">Prayer of Jeremiah</title>
                           <rubric>here begynneþ þe orisoun of Ieremye þe profete</rubric>
                        </msItem>
                        <msItem>
                           <locus>(fol. 303r)</locus>
                           <title type="desc">Prologue to Baruch</title>
                           <rubric>Prologe in baruch</rubric>
                        </msItem>
                        <msItem>
                           <locus>(fol. 303r)</locus>
                           <title type="desc">Baruch (31)</title>
                           <rubric>Here endiþ þe prolog &amp; bigynneþ þe book of Baruch</rubric>
                        </msItem>
                        <msItem>
                           <locus>(fol. 305r)</locus>
                           <title type="desc">Epistle of Jeremiah</title>
                           <rubric>heer begynneþ ensaumple of þe same pistle whiche Ieremye sente to þe caitifs led aweie in to babiloyne of þe kyng of men of <sic>men</sic> of babiloyne: þat he shulde shewe to hem after þat it is comaundid to him of god</rubric>
                        </msItem>
                        <msItem>
                           <locus>(fol. 306v)</locus>
                           <title type="desc">Ezekiel (32)</title>
                           <rubric>Here bigynneþ þe book of Ezechiel þe prophete</rubric>
                        </msItem>
                        <msItem>
                           <locus>(fol. 316v)</locus>
                           <title type="desc">Daniel (33)</title>
                           <rubric>Here endiþ þe book of Ezechiel and bigynneþ þe book of Daniel</rubric>
                           <note>In chapter 3 <q>And þei walkiden in mydil…</q> (3:24) is preceded by a rubric <q>þe se þingis þat suen I foond not in Ebrew tunge <note>[<q>tunge</q> underdotted and crossed out]</note> bookis</q> in red, in the hand of the rubricator <locus>(fol. 118r)</locus>.</note>
                           <note>On fol. 319r a rubric underlined in red with a blue paraph, preceding <q>þanne kyng nabugodonosor…</q> (3:91): <q>Hiderto is not h<ex>a</ex>d in ebrue &amp; what þinges we han putte ben translatid of þe makyng of teodosion</q>.</note>
                           <note>On fol. 325r a rubric underlined in red: <q>Hidre to we reeden danyel in ebru oþer þingis that suen til in to þe eende of þe boke: ben translatid of þe making of theodosyon</q>, preceding <q>A man was in babiloyne…</q> (13:1).</note>
                        </msItem>
                        <msItem>
                           <locus>(fol. 326v)</locus>
                           <title type="desc">Hosea (34)</title>
                           <rubric>Here endiþ þe book of Danyel þe prophete and bigynneþ þe book of Osee þe prophete þe firste chaptl</rubric>
                        </msItem>
                        <msItem>
                           <locus>(fol. 330r)</locus>
                           <title type="desc">Joel (35)</title>
                           <rubric>Here endiþ þe book of Osee: and bigynneþ þe book of Joel prophete</rubric>
                        </msItem>
                        <msItem>
                           <locus>(fol. 331r)</locus>
                           <title type="desc">Amos (36?)</title>
                           <rubric>Here endiþ þe book of Joel and bigyn þe book of Amos prophete</rubric>
                        </msItem>
                        <msItem>
                           <locus>(fol. 334r)</locus>
                           <title type="desc">Obidiah (37)</title>
                           <rubric>Here endiþ þe book of Amos prophete: &amp; bigynneþ þe book of Abdias prophete</rubric>
                        </msItem>
                        <msItem>
                           <locus>(fol. 334v)</locus>
                           <title type="desc">Jonah (38?)</title>
                           <rubric>Here endiþ þe book of abdias prophete: &amp; bigynneþ þe book of Ionah þe prophete</rubric>
                        </msItem>
                        <msItem>
                           <locus>(fol. 335r)</locus>
                           <title type="desc">Micah (39)</title>
                           <rubric>Here endiþ þe book Ionas: &amp; bigynneþ þe book of Micheas</rubric>
                        </msItem>
                        <msItem>
                           <locus>(fol. 335r)</locus>
                           <title type="desc">Nahum (40?)</title>
                           <rubric>Ende of þe book of Micheas: &amp; bigynneþ þe book of Naum prophete</rubric>
                        </msItem>
                        <msItem>
                           <locus>(fol. 338r)</locus>
                           <title type="desc">Habakkuk (41?)</title>
                           <rubric>Here endiþ <sic>þe</sic> of Naum prophete: and bigynneþ þe book of Abacuk prophete</rubric>
                        </msItem>
                        <msItem>
                           <locus>(fol. 339r)</locus>
                           <title type="desc">Zephaniah (42?)</title>
                           <rubric>Here endiþ þe book of Abacuk þe prophete &amp; bigynneþ þe book of Sophonye prophete</rubric>
                        </msItem>
                        <msItem>
                           <locus>(fol. 340r)</locus>
                           <title type="desc">Haggai (43?)</title>
                           <rubric>Here endiþ þe book of Sophonye prophete and bigynneþ þe book of Aggey þe prophete</rubric>
                        </msItem>
                        <msItem>
                           <locus>(fol. 341r)</locus>
                           <title type="desc">Zechariah (44?)</title>
                           <rubric>Here endiþ þe book of Aggey þe prophete and bigynneþ þe book of Zacharie sone of Barachias</rubric>
                        </msItem>
                        <msItem>
                           <locus>(fol. 345r)</locus>
                           <title type="desc">Malachi (45?)</title>
                           <rubric>Here endiþ þe book of Zacharias þe prophete and bigynneþ þe book of Malachie prophete</rubric>
                        </msItem>
                        <msItem>
                           <locus>(fol. 346r)</locus>
                           <title type="desc">1 Maccabees (46)</title>
                           <rubric>Here endiþ þe book of Malachie &amp; bigynneþ þe firste book of Machabeorum</rubric>
                        </msItem>
                        <msItem>
                           <locus>(fol. 361v)</locus>
                           <title type="desc">2 Maccabees (47?)</title>
                           <rubric>Here endiþ þe book of þe firste Iudas machabeus &amp; bigynneþ þe book of secunde Iudas Machabeus</rubric>
                        </msItem>
                        <msItem>
                           <locus>(fol. 372v)</locus>
                           <title type="desc">Prologue to Matthew</title>
                           <rubric>Here endiþ þe storie of machabeus þe which is þe laste book of þe olde testament And now bigynneþ þe newe testament ffirst is þe prologu of Matheu apostle &amp; euangelist</rubric>
                           <incipit>Mathew of Iewerye</incipit>
                        </msItem>
                        <msItem>
                           <locus>(fol. 372v)</locus>
                           <title type="desc">Matthew (48)</title>
                           <rubric>Here endiþ þe prolog &amp; begynnᵗ þe gospel</rubric>
                        </msItem>
                        <msItem>
                           <locus>(fol. 389r)</locus>
                           <title type="desc">Prologue to Mark</title>
                           <rubric>Here endiþ þe gospel of Mᵗ &amp; bigynneþ þe prolog of mark</rubric>
                           <incipit>Mark þe euangelist</incipit>
                        </msItem>
                        <msItem>
                           <locus>(fol. 389r)</locus>
                           <title type="desc">Mark (49)</title>
                           <rubric>Here endiþ þe prolog &amp; bigynneþ þe gospel</rubric>
                        </msItem>
                        <msItem>
                           <locus>(fol. 399v)</locus>
                           <title type="desc">Prologue to Luke</title>
                           <rubric>Here endiþ þe gospel of mark &amp; bigynneþ þe prolog of luk</rubric>
                           <incipit>Lvcas of antyoche</incipit>
                        </msItem>
                        <msItem>
                           <locus>(fol. 400v)</locus>
                           <title type="desc">Luke (50)</title>
                           <rubric>Here endiþ þe prolog and bigynneþ þe gospel</rubric>
                        </msItem>
                        <msItem>
                           <locus>(fol. 418r)</locus>
                           <title type="desc">Prologue to John</title>
                           <rubric>Here endiþ þe gospel of luk &amp; bigynneþ þe prolog of Iohn</rubric>
                           <incipit>This is John</incipit>
                        </msItem>
                        <msItem>
                           <locus>(fol. 418r)</locus>
                           <title type="desc">John (51)</title>
                           <rubric>Here endiþ þe prolog and bigynneþ þe gospel</rubric>
                        </msItem>
                        <msItem>
                           <locus>(fol. 429v)</locus>
                           <title type="desc">Prologue to Romans</title>
                           <rubric>Here endiþ þe gospel of Iohn And now bigynneþ þe prolog of seint poul to romayns</rubric>
                           <incipit>Fvrst vindirstond</incipit>
                        </msItem>
                        <msItem>
                           <locus>(fol. 430r)</locus>
                           <title type="desc">Romans (52)</title>
                           <rubric>Here endiþ þe prolog and bigynneþ epistle to romyns</rubric>
                        </msItem>
                        <msItem>
                           <locus>(fol. 437r)</locus>
                           <title type="desc">Prologue to 1 Corinthinas</title>
                           <rubric>Here endiþ þe epistle to romayns and now bigynneþ þe prolog to þe firste epistle to corinthies</rubric>
                           <incipit>Corinthies ben</incipit>
                        </msItem>
                        <msItem>
                           <locus>(fol. 437r)</locus>
                           <title type="desc">1 Corinthinas (53)</title>
                           <rubric>Here endiþ þe prolog and bigynneþ þe epistele</rubric>
                        </msItem>
                        <msItem>
                           <locus>(fol. 444r)</locus>
                           <title type="desc">Prologue to 2 Corinthians</title>
                           <rubric>Here endiþ þe firste pistle to corinthis &amp; now bigynneþ þe prolog to þe secunde</rubric>
                           <incipit>Aftir penaunce</incipit>
                        </msItem>
                        <msItem>
                           <locus>(fol. 444r)</locus>
                           <title type="desc">2 Corinthians (54)</title>
                           <rubric>Ende of þe prolog bigynnynge þe secunde pistle</rubric>
                        </msItem>
                        <msItem>
                           <locus>(fol. 448v)</locus>
                           <title type="desc">Prologue to Galatians</title>
                           <rubric>Here endiþ þe secunde pistle to corinthis and now bigynneþ þe prolog to galathies</rubric>
                           <incipit>Galathies ben greekis</incipit>
                        </msItem>
                        <msItem>
                           <locus>(fol. 448v)</locus>
                           <title type="desc">Galatians (55)</title>
                           <rubric>Here endiþ þe prolog &amp; bigynneþ þe <sic>epitstle</sic></rubric>
                        </msItem>
                        <msItem>
                           <locus>(fol. 451r)</locus>
                           <title type="desc">Prologue to Ephesians</title>
                           <rubric>Here endiþ þe epistle to Galathies &amp; now bigynneþ þe prolog to Ephesyes</rubric>
                           <incipit>Ephecyes soþli ben</incipit>
                        </msItem>
                        <msItem>
                           <locus>(fol. 451r)</locus>
                           <title type="desc">Ephesians (56?)</title>
                           <rubric>Ende of prolog bigynnyng capitulum primum</rubric>
                        </msItem>
                        <msItem>
                           <locus>(fol. 453r)</locus>
                           <title type="desc">Prologue to Philippians</title>
                           <rubric>Here endiþ þe epistle to Ephecies &amp; bigynneþ þe prolog to Philipencis</rubric>
                           <incipit>Philipencis ben</incipit>
                        </msItem>
                        <msItem>
                           <locus>(fol. 453v)</locus>
                           <title type="desc">Philippians (57?)</title>
                           <rubric>Ende of prolog bigynnyng þe epitstle þe firste chaptl</rubric>
                        </msItem>
                        <msItem>
                           <locus>(fol. 455r)</locus>
                           <title type="desc">Prologue to Colossians</title>
                           <rubric>Here endiþ þe epistle to philipensis &amp; bigynneþ prolog to Colocenses</rubric>
                           <incipit>To colocensis also</incipit>
                        </msItem>
                        <msItem>
                           <locus>(fol. 455r)</locus>
                           <title type="desc">Colossians (58?)</title>
                           <rubric>Ende of þe prolog bigynnynge þe epistle</rubric>
                        </msItem>
                        <msItem>
                           <locus>(fol. 456v)</locus>
                           <title type="desc">Prologue to 1 Thessalonians</title>
                           <rubric>Here endiþ þe epistle to Colocensis &amp; bigynneþ þe prolog to tessalonycensis</rubric>
                           <incipit>Tessalonycensis ben men</incipit>
                        </msItem>
                        <msItem>
                           <locus>(fol. 456v)</locus>
                           <title type="desc">1 Thessalonians (59?)</title>
                           <rubric>Ende of prolog bigynnyng þe firste pistle</rubric>
                        </msItem>
                        <msItem>
                           <locus>(fol. 458r)</locus>
                           <title type="desc">Prologue to 2 Thessalonians</title>
                           <rubric>Here endiþ þe firste pestle to tessalonycensis and bigynneþ þe prolog to þe secunde pistle</rubric>
                           <incipit>To tessalonycensis</incipit>
                        </msItem>
                        <msItem>
                           <locus>(fol. 458r)</locus>
                           <title type="desc">2 Thessalonians (60?)</title>
                           <rubric>Here endiþ þe prolog &amp; bigynneþ þe secunde pistle to tessalonycensis</rubric>
                        </msItem>
                        <msItem>
                           <locus>(fol. 458v)</locus>
                           <title type="desc">Prologue to 1 Timothy</title>
                           <rubric>Here endiþ þe secunde pistle to tessalonycensis &amp; bigynneþ þe prolog to þe firste pistle to tymothe</rubric>
                           <incipit>Tymothe þe apostle</incipit>
                        </msItem>
                        <msItem>
                           <locus>(fol. 459r)</locus>
                           <title type="desc">1 Timothy (61)</title>
                           <rubric>Here endiþ þe prolog &amp; bigynneþ þe firste pistle</rubric>
                        </msItem>
                        <msItem>
                           <locus>(fol. 460v)</locus>
                           <title type="desc">Prologue to 2 Timothy</title>
                           <rubric>Here endiþ þe firste pistle to Tymothe &amp; bigynneþ þe prolog to secunde pistle</rubric>
                           <incipit>Also he wrytiþ</incipit>
                        </msItem>
                        <msItem>
                           <locus>(fol. 460v)</locus>
                           <title type="desc">2 Timothy (62?)</title>
                           <rubric>Here endiþ þe prolog &amp; bigynneþ þe pistle</rubric>
                        </msItem>
                        <msItem>
                           <locus>(fol. 462r)</locus>
                           <title type="desc">Prologue to Titus</title>
                           <rubric>Here endiþ þe secunde pistle to Tymothe &amp; bigynneþ þe prolog to Tyte</rubric>
                           <incipit>Tyte he counceiliþ</incipit>
                        </msItem>
                        <msItem>
                           <locus>(fol. 462r)</locus>
                           <title type="desc">Titus (63?)</title>
                           <rubric>Here endiþ þe prolog &amp; bigynneþ þe epistle to Tyte</rubric>
                        </msItem>
                        <msItem>
                           <locus>(fol. 462v)</locus>
                           <title type="desc">Prologue to Philemon</title>
                           <rubric>Here endiþ þe epistle to Tyte &amp; bygynneþ þe prolog to ffilomon</rubric>
                           <incipit>To ffilomon he makiþ</incipit>
                        </msItem>
                        <msItem>
                           <locus>(fol. 463r)</locus>
                           <title type="desc">Philemon (64)</title>
                           <rubric>Here endiþ þe prolog and bigynneþ þe epistle to filomon</rubric>
                        </msItem>
                        <msItem>
                           <locus>(fol. 463r)</locus>
                           <title type="desc">Prologue to Hebrews</title>
                           <rubric>Here endiþ þe epistle to ffilomon &amp; bigynneþ þe prolog to þe pistle to Ebrews</rubric>
                           <incipit>In þe firste</incipit>
                        </msItem>
                        <msItem>
                           <locus>(fol. 463r)</locus>
                           <title type="desc">Hebrews (65)</title>
                           <rubric>Here endiþ þe prolog &amp; bigynneþ þe epistle</rubric>
                        </msItem>
                        <msItem>
                           <locus>(fol. 468v)</locus>
                           <title type="desc">Prologue to Acts</title>
                           <rubric>Here enden þe epistlis of poul and now bigynneþ þe prolog to actus apostolorum</rubric>
                           <incipit>Lvk of sirye</incipit>
                        </msItem>
                        <msItem>
                           <locus>(fol. 468v)</locus>
                           <title type="desc">Acts (66)</title>
                           <rubric>Here endiþ þe prolog &amp; bigynneþ þe lessoun</rubric>
                        </msItem>
                        <note>Ends imperfectly at 28:15 (<q>…þre tauernes whom whanne</q>). Fols. 486–488 are paper flyleaves, containing notes by Douce, including a list of contents of the manuscript with folio numbers.</note>
                        <note>The text contains corrections, most over erasures, in contemporary hands. Chapter numbers and running titles with chapter numbers in red by the original rubricator. Lections outlined in red and/or marked in the margins with the opening and final letters of each passage, possibly by the original rubricator. Added material within the text is consistently underlined in red. English notes in the margins in the original hand referring to the subject matter of passages (e.g., fols. 433r, 434r, 435v, 436r, etc.). Occasionally glosses in the margins in a contemporary hand providing Latin versions of phrases <locus>(fols. 288r, 392r)</locus>; cross-references among biblical books (e.g., fols. 313r, 378r); and <q>nota</q>
                           <locus>(fols. 435v, 439r, etc.)</locus>. Pointing hands added in the margins, 16th century (?) (e.g., fols. 270r–v, 272r, etc.).</note>
                     </msItem>
                  </msContents>
                  <physDesc>
                     <objectDesc form="codex">
                        <supportDesc material="perg">
                           <support>parchment</support>
                           <extent>239 leaves, <foreign>c.</foreign><dimensions type="leaf" unit="mm">
                                 <height>365</height>
                                 <width>250</width>
                              </dimensions>; leaves were trimmed in rebinding, frequently causing the loss of text in the margins</extent>
                           <foliation>foliated by Douce in brown ink; 251–429 + 429* + 430–488</foliation>
                           <collation><locus>(fols. 251–298)</locus> I–IV (12) | <locus>(fols. 299–306)</locus> V (12–4) missing 9–12 | <locus>(fol. 307)</locus> VI (12–11) missing 1–11 | <locus>(fols. 308–474)</locus> VII–XX (12) | <locus>(fols. 475–485)</locus> XXI (12–1) missing 12 | <locus>(fols. 386–388)</locus> fols. 386–387 are paper flyleaves; fol. 388 is a paper flyleaf conjoint with the lower pastedown. <catchwords>Catchwords survive;</catchwords>
                              <signatures>quire signatures often survive: a–e before fol. 307, starting with g afterwards.</signatures>
                              <secFol><q>hei3t of stronge</q>
                                 <locus>(fol. 252r)</locus></secFol>
                           </collation>
                        </supportDesc>
                        <layoutDesc>
                           <layout columns="2" writtenLines="48">ruled in ink for two columns with single horizontal and vertical bounding lines, extending the full height and width of page; 48 lines per page in the first scribe’s section and 45 in the second scribe’s section; written space: variable, <foreign>c.</foreign><dimensions type="ruled" unit="mm">
                                 <height>250–255</height>
                                 <width>165–170</width>
                              </dimensions>; prickings occasionally visible (e.g., fol. 274)</layout>
                        </layoutDesc>
                     </objectDesc>
                     <handDesc>
                        <handNote script="textualisNorthern">textura; the work of two scribes, first scribe: Isaiah–Mark 5:30 <locus>(fols. 251r–391v)</locus>; second scribe: the rest, fols. 392r–485v (quires XIV–XXI) and possibly most of the text on fols. 385v, 389r and corrections elsewhere in the stint of the first scribe; black and brown ink</handNote>
                     </handDesc>
                     <decoDesc>
<<<<<<< HEAD
                        <decoNote type="flourInit">3- to 6-line red and blue initials with red, blue and purple penwork and penwork borders at the beginnings of books; 2- to 4-line blue initials with red penwork at the beginnings of chapters and prologues. Some initials are decorated with human and animal masks, and other zoomorphic and anthropomorphic designs (e.g., fols. 372v, 385r, 444r, 451r, 453v, 456v, 459v). Simple red line-fillers at the end of texts. Drawings of human faces in the lower margin (e.g., fols. 278v, 280v) and catchwords decorated with grotesques in the section written by the first scribe.</decoNote>
=======
                        <summary><ref target="https://catalog.hathitrust.org/Record/000468709">Pächt and Alexander</ref> iii. 773:</summary><decoNote type="flourInit">Good penwork borders, initials.</decoNote>
>>>>>>> c8bef394
                     </decoDesc>
                  </physDesc>
                  <history>
                     <origin>
                        <origPlace>
                           <country key="place_7002445">England</country>
                        </origPlace>
                        <origDate calendar="Gregorian" notAfter="1400" notBefore="1375">14th century, last quarter (?)</origDate>
                        <p>Dialect survey: <list>
                              <item><locus>(fols. 251r–391v)</locus><list>
                                    <item>any(1)/eny(9), eche(8)/ech(2), fijr(9)/fire(1), ȝouen(10), lijf(4)/lif(2)/lyf(4), liche(3)/lic(4)/like(2)/liik(1), myche(6)/moche(4), seiȝ(1)/seeȝ(2)/say(3) (sg.), sayen(2)/syȝen(1)/seien(2) (pl.), self(9)/silf(1), siche(4), þorwȝ(1)</item>
                                    <item>-iþ(7)/-eþ(3) (pres.ind.3sg.), -en(9)/-e(1) (pres.ind.pl.), -ande(1)/-yng(1)/inge(2)/-ynge(6) (pres.part.), she(10) (3sg.fem.pronoun, nom.), þei(10) (3pl. pronoun, nom.), hem(10) (3pl.pronoun, oblique), her(10) (3pl.pronoun, possessive) Also: slowȝ (‘slow’)</item>
                                 </list>
                              </item>
                              <item><locus>(fols. 392r–485v)</locus>
                                 <list>
                                    <item>ony(10), ech(10), fier(2)/fyer(7), ȝouun(9)/ȝouen(1), lyf(10), lychi(1)/liche(1)/ lich(1)/lyk(4), moche(10), syȝ(3) (sg.), seye(1) (pl.), silf(10), such(3)/suche(3)/ sich(2)/siche(2), þouȝ(5), þorw(5)/þorwȝ(1)</item>
                                    <item>-iþ(9)/-eþ(1) (pres.ind.3sg.), -en(10) (pres.ind.pl.), -ynge(7)/-inge(3) (pres. part.), she(6)/sche(4) (3sg.fem.pronoun, nom.), þei(10) (3pl.pronoun, nom.), hem(10) (3pl.pronoun, oblique), her(10) (3pl.pronoun, possessive)</item>
                                    <item>Also: slowȝ/slouȝ (‘slew’)</item>
                                 </list>
                              </item>
                           </list>
                        </p>
                     </origin>
                  </history>
               </msPart>
            </msDesc>
         </sourceDesc>
      </fileDesc>
      <revisionDesc>
         <change when="2023-03-24">Add Solopova description.</change>
         <change when="2022-04-04">Add binding information from Summary Catalogue.</change>
         <change when="2018-10-14" xml:id="MMM">
            <persName>Mitch Fraas</persName> Provenance and acquisition information added using <ref target="https://github.com/littlegustv/oxfordupdates/blob/master/test_case_for_oxford_prov.rb">https://github.com/littlegustv/oxfordupdates/blob/master/test_case_for_oxford_prov.rb</ref> in collaboration with the <ref target="http://mappingmanuscriptmigrations.org/">Mapping Manuscript Migrations</ref> project.</change>
         <change when="2017-07-01">First online publication.</change>
         <change when="2017-05-25">
            <persName>James Cummings</persName> Up-converted the markup using <ref target="https://github.com/jamescummings/Bodleian-msDesc-ODD/blob/master/convertTolkien2Bodley.xsl">https://github.com/jamescummings/Bodleian-msDesc-ODD/blob/master/convertTolkien2Bodley.xsl</ref>
         </change>
      </revisionDesc>
   </teiHeader>
   <text>
      <body>
         <p/>
      </body>
   </text>
</TEI><|MERGE_RESOLUTION|>--- conflicted
+++ resolved
@@ -1,11 +1,4 @@
-<<<<<<< HEAD
-<?xml version="1.0" encoding="UTF-8"?>
-<?xml-model href="https://raw.githubusercontent.com/bodleian/consolidated-tei-schema/master/msdesc.rng" type="application/xml" schematypens="http://relaxng.org/ns/structure/1.0"?>
-<?xml-model href="https://raw.githubusercontent.com/bodleian/consolidated-tei-schema/master/msdesc.rng" type="application/xml" schematypens="http://purl.oclc.org/dsdl/schematron"?>
-<TEI xml:id="manuscript_4691" xmlns="http://www.tei-c.org/ns/1.0">
-=======
 <?xml-model href="https://raw.githubusercontent.com/bodleian/consolidated-tei-schema/master/msdesc.rng" type="application/xml" schematypens="http://relaxng.org/ns/structure/1.0"?><?xml-model href="https://raw.githubusercontent.com/bodleian/consolidated-tei-schema/master/msdesc.rng" type="application/xml" schematypens="http://purl.oclc.org/dsdl/schematron"?><TEI xmlns="http://www.tei-c.org/ns/1.0" xml:id="manuscript_4691">
->>>>>>> c8bef394
    <teiHeader>
       <fileDesc>
          <titleStmt>
@@ -856,11 +849,7 @@
                         <handNote script="textualisNorthern">textura; the work of two scribes, first scribe: Isaiah–Mark 5:30 <locus>(fols. 251r–391v)</locus>; second scribe: the rest, fols. 392r–485v (quires XIV–XXI) and possibly most of the text on fols. 385v, 389r and corrections elsewhere in the stint of the first scribe; black and brown ink</handNote>
                      </handDesc>
                      <decoDesc>
-<<<<<<< HEAD
                         <decoNote type="flourInit">3- to 6-line red and blue initials with red, blue and purple penwork and penwork borders at the beginnings of books; 2- to 4-line blue initials with red penwork at the beginnings of chapters and prologues. Some initials are decorated with human and animal masks, and other zoomorphic and anthropomorphic designs (e.g., fols. 372v, 385r, 444r, 451r, 453v, 456v, 459v). Simple red line-fillers at the end of texts. Drawings of human faces in the lower margin (e.g., fols. 278v, 280v) and catchwords decorated with grotesques in the section written by the first scribe.</decoNote>
-=======
-                        <summary><ref target="https://catalog.hathitrust.org/Record/000468709">Pächt and Alexander</ref> iii. 773:</summary><decoNote type="flourInit">Good penwork borders, initials.</decoNote>
->>>>>>> c8bef394
                      </decoDesc>
                   </physDesc>
                   <history>
