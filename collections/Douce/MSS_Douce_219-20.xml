<?xml version="1.0" encoding="UTF-8"?>
<?xml-model href="https://raw.githubusercontent.com/bodleian/consolidated-tei-schema/master/msdesc.rng" type="application/xml" schematypens="http://relaxng.org/ns/structure/1.0"?>
<?xml-model href="https://raw.githubusercontent.com/bodleian/consolidated-tei-schema/master/msdesc.rng" type="application/xml" schematypens="http://purl.oclc.org/dsdl/schematron"?>
<TEI xmlns="http://www.tei-c.org/ns/1.0" xml:id="manuscript_4473">
   <teiHeader>
      <fileDesc>
         <titleStmt>
            <title>MSS. Douce 219–20</title>
            <title type="collection">MSS. Douce</title>
            <respStmt>
               <resp>Summary description</resp>
               <persName>Elizabeth Solopova</persName>
               <persName>Matthew Holford</persName>
            </respStmt>
         </titleStmt>
         <publicationStmt>
            <publisher>
               <orgName type="department">Special Collections</orgName>
               <orgName type="unit">Bodleian Libraries</orgName>
               <orgName type="institution">University of Oxford</orgName>
               <email>specialcollections.enquiries@bodleian.ox.ac.uk</email>
            </publisher>
            <idno type="msID">MSS_Douce_219–20</idno>
            <idno type="collection">Douce</idno>
            <idno type="catalogue">Western</idno>
         </publicationStmt>
         <sourceDesc>
            <msDesc xml:id="MSS_Douce_219-20" xml:lang="en">
               <msIdentifier>
                  <country>United Kingdom</country>
                  <region type="county">Oxfordshire</region>
                  <settlement>Oxford</settlement>
                  <institution>University of Oxford</institution>
                  <repository>Bodleian Library</repository>
                  <idno type="shelfmark">MSS. Douce 219-20</idno>
                  <altIdentifier type="internal">
                     <idno type="SCN">21793</idno>
                  </altIdentifier>
                  <altIdentifier type="internal">
                     <idno type="SCN">21794</idno>
                  </altIdentifier>
                  <altIdentifier>
                     <idno subtype="alt" type="shelfmark">MS. Douce 219</idno>
                  </altIdentifier>
                  <altIdentifier>
                     <idno subtype="alt" type="shelfmark">MS. Douce 220</idno>
                  </altIdentifier>
               </msIdentifier>
               <head>Book of Hours, Dominican Use ('The Hours of Engelbert of Nassau')</head>
               <msContents>
                  <msItem class="#liturgica" n="1" xml:id="MSS_Douce_219-20-item1">
                     <title key="work_10499" type="desc">Book of Hours (Dominican)</title>
                     <note>For the contents of each volume, see below.</note>
                     <textLang mainLang="la" otherLangs="fr">Latin and French</textLang>
                  </msItem>
               </msContents>
               <physDesc>
                  <objectDesc form="codex">
                     <supportDesc material="perg">
                        <support>parchment</support>
                        <extent> iii + 293 (i.e. iii + 159 + iii + iii + 125 + iii)
                           <dimensions unit="mm" type="leaf">
                              <height>137</height>
                              <width>95</width>
                           </dimensions>
                           <dimensions unit="mm" type="ruled">
                              <height>60</height>
                              <width>42</width>
                           </dimensions>
                        </extent>
                        <collation>According to Lieftinck 43-4: <p>MS Douce 219: 1(8-1, first leaf wanting) (fols. 1-7), 2(6)-3(6) (fols. 8-19), 4(8) (fols. 20-7), 5(6-1?, last wanting?) (fols. 28-32), 6(8) (fols. 33-40), 7(4) (fols. 41-4), 8(8)-13(8) (fols. 45-92), 14(4) (fosl. 93-6), 15(8-1, +1, fol. 97 with miniature replacing the original first leaf) (fols. 97-104), 16(8) (fols. 105-112), 17(8+1, fol. 114 with miniature added after 1) (fols. 113-121), 18(8)-19(8) (fols. 122-137), 20(8+1, fol. 145 with miniature added before 8) (fols. 138-46), 21(8+1?, fol. 152 with miniature added after 5?). The last folios of MS. Douce 219 (fols. 156-8, 159a/158bis) and the opening folios of MS. Douce 220 (fols. 160d, 160[e], 161-4) were originally a quire of 8 divided in the 18th-century rebind, with fol. 159a inserted after 3 and fol. 160d with miniature inserted before 4.</p><p>MS. Douce 220: 1(see above) (fols. 160d, 160e, 161-4), 2(8+1, fol. 170 with miniature inserted after 5) (fols. 165-73), 3(8-1, 8 wanting) (fols. 174-80), 4(8+1, fol. 181 with miniature inserted at the beginning of the quire) (fols. 181-9), 5(8)-6(8) (fols. 190-205), 7(8-1, 8 wanting), 8(8)-13(8) (fols. 213-60), 14(4) (fols. 261-4).</p> </collation>
                        
                     </supportDesc>
                     <layoutDesc>
                        <layout columns="1" writtenLines="14">14 long lines</layout>
                     </layoutDesc>
                  </objectDesc>
                  <handDesc>
                     <handNote script="cursiva" execution="formata">Lettre bâtarde attributable to
                           <persName key="person_317285406" role="scr">Nicolaus
                        Spierinc</persName></handNote>
                  </handDesc>
                  <decoDesc>
                     <summary>The decoration comprises full-page and half-page miniatures and bas-de-page scenes attributed in earlier scholarship to the so-called <persName key="person_73825618"
                        role="art">Master of Mary of Burgundy</persName>, first identified by Friedrich Winkler and subsequently studied in further detail by Otto Pacht (1948). Many works associated with this figure have subsequently been reattributed, and the present manuscript is now ascribed to the '<persName role="art" key="person_152353091">Vienna Master of Mary of Burgundy</persName>' (on whom see Kren and McKendrick), whose principal other work is the Vienna Hours of Mary of Burgundy (ÖNB Cod. 1857). As usual the full-page miniatures are painted on single leaves tipped in to the book. Borders are in two main styles, first of floral and foliate motifs with birds, and second trompe-l'oeil 'scatter' borders on pages with miniatures and on some facing pages. These were painted over the earlier borders, after the miniatures had been completed (as was shown by Backhouse 1973), but presumably for Englebert of Nassau since they include his motto and his initial letter 'e'.</summary>
                     <decoNote type="miniature">Important miniatures; see below for details.</decoNote>
                     <decoNote type="border">Borders of acanthus, fruits and birds, in two styles, changing at fols. 76v-77r.</decoNote>
                     <decoNote type="border">Later trompe-l'oeil 'scatter' borders on several pages and openings, painted over the earlier borders except on fols. 16v, 181v-182r (Alexander, pp. 13-14).</decoNote>
                     <decoNote type="bas-de-page">Bas-de-page scenes of hawking and a tournament intermittently on fols. 47-68v and 91v-159r</decoNote>
                     <decoNote type="decInit">Initials.</decoNote>
                     <decoNote type="cadel">Cadels, added after the writing of the main text (Alexander, pp. 9-10).</decoNote>
                  </decoDesc>
                  <bindingDesc>
                     <binding notAfter="1790" notBefore="1730">
                        <p>Dark green morocco with gold tooling by <persName role="bnd" key="person_40184631">Nicolas-Denis Derome (Derome le Jeune)</persName> with the arms of Paris Le Meyzieu (about A.D. 1770-75)</p>
                     </binding>
                  </bindingDesc>
               </physDesc>
               <history>
                  <origin>
                     <origDate calendar="Gregorian" notAfter="1485" notBefore="1475" precision="medium">c.
                        1475-85</origDate>
                     <origPlace>
                        <country key="place_7024097">Flemish</country>, <settlement key="place_7007887">Ghent</settlement> (first phase of production perhaps mid-1470s, illusionistic borders added early 1480s; see Kren and McKendrick)
                     </origPlace>
                  </origin>
                  <provenance>Owned at an early date by <persName role="fmo" key="person_37849257">Engelbert of Nassau (1451-1504)</persName>; his motto, 'Ce sera moy', fol. 214r. His arms (azure billety or overall a lion rampant or, quartering gules a fess argent), fols. 194r, 198v, 200r, later overpainted (Alexander, pp. 7-8). Scholars have disagreed about whether Engelbert was the original owner (see Kren and McKendrick, and Anne H. van Buren, 'The Master of Mary of Burgundy and His Colleagues: The State of Research and Questions of Method', <title>Zeitschrift für Kunstgeschichte</title> 38. Bd., H. 3/4 (1975), 286-309 at 288). Evidence that may point to a different original owner includes small coats of arms on the collars of hounds on fols. 50r, 53r, 56r, and the letters 'GG' on fols. 151v, 158v.</provenance>
                  <provenance><persName role="fmo" key="person_89752946">Philip the Fair, 1478-1506, Duke of Burgundy</persName>: see above; arms, fols. 19v, 36r, 42v, 74r, 132r, 132v, 133r, 263r, etc.</provenance>
                  <provenance>'De la bibliotheque de <persName role="fmo" key="person_196294866">Charles Adrien Picard</persName>, 1767'; his sale, 1780,
                     lot. 37, described as 'de form quarré, relié en bois, couverte de velours
                     verd'</provenance>
                  <provenance>Rebound in two volumes for a member of the <persName role="fmo" key="person_3510">Paris le Meyzieu</persName> family
                     (above, Binding); in the Paris sale (1791) no. 15.</provenance>
                  <provenance>Sold to the <persName role="fmo" key="person_44572787">Henry Pelham-Clinton, second Duke of Newcastle, 1720-1794</persName> for £110 5s.</provenance>
                  <provenance><persName role="fmo" key="person_285440418">Thomas Edwards of Halifax, bookseller</persName>: his sale, 15 May 1828, lot. 817; bought by
                     Triphook for £70, probably on behalf of Douce.</provenance>
                  <provenance notAfter="1834" notBefore="1757" resp="#MMM">
                     <persName key="person_69848690" role="fmo">Francis Douce, 1757–1834</persName>; acquired
                        May 1828.
                  </provenance>
                  <acquisition resp="#MMM" when="1834">Bequeathed to the Bodleian in
                     1834</acquisition>
               </history>
               <additional>
                  <adminInfo>
                     <recordHist>
                        <source>Description adapted (April 2022) from the following sources, with additional reference to published literature as cited. Previously described in the Summary Catalogue.
                           <listBibl>
                              <bibl>S. J. P. van Dijk, <title>Latin Liturgical Manuscripts in the Bodleian
                                 Library, Oxford, vol. 4: Books of Hours</title> (typescript, 1957),
                                 <citedRange unit="page" from="21" to="21">p. 21</citedRange> [contents, physical description]</bibl>
                              <bibl><title>The Douce Legacy</title> (exh. cat., 1984), <ref target="https://hdl.handle.net/2027/mdp.39015036877796?urlappend=%3Bseq=181%3Bownerid=13510798883845507-185">no. 230</ref> [provenance] </bibl>
                           </listBibl>
                           <listBibl>
                              <bibl facs="aaz0578.gif" type="SC">Summary Catalogue, vol. 4, p.
                                 559</bibl>
                              <bibl facs="aaz0579.gif" type="SC">Summary Catalogue, vol. 4, p.
                                 560</bibl>
                           </listBibl>
                        </source>
                     </recordHist>
                     <availability status="restricted">
<<<<<<< HEAD
                        <p>To ensure its preservation, access to this item is restricted, and readers are asked to work from reproductions and published descriptions as far as possible. If you wish to apply to see the original, please click the request button above. When your request is received, you will be asked to contact the relevant curator outlining the subject of your research, the importance of this item to that research, and the resources you have already consulted.</p>
=======
                        <p>To ensure its availability to future readers, access to this item is
                           restricted, and readers are asked to work from reproductions and
                           published descriptions as far as possible. To apply to see the original,
                           please send a message to
                              <email>specialcollections.enquiries@bodleian.ox.ac.uk</email>,
                           outlining the subject of your research, the importance of this item to
                           that research, and the resources you have already consulted.</p>
>>>>>>> 6326df0f
                     </availability>
                  </adminInfo>
                  <surrogates>
                     <bibl subtype="partial" type="digital-facsimile">
                        <ref
                           target="https://digital.bodleian.ox.ac.uk/objects/12b9c3c8-7a8b-420e-a7dc-4af02b0a4348/">
                           <title>Digital Bodleian</title>
                        </ref>
                        <note>(18 images from 35mm slides)</note>
                     </bibl>
                     <bibl subtype="partial" type="digital-facsimile">
                        <ref
                           target="https://digital.bodleian.ox.ac.uk/objects/5a7067a1-a61c-4bbc-bca7-f7b0fcee812c/">
                           <title>Digital Bodleian</title>
                        </ref>
                        <note>(64 images from 35mm slides)</note>
                     </bibl>
                  </surrogates>
                  <listBibl type="WRAPPER">
                     <listBibl type="PRINT">
                        <head>Main printed descriptions:</head>
                        <bibl><title>Illuminating the Renaissance: the triumph of Flemish manuscript painting in Europe</title> [exh. cat.], ed. Thomas Kren and Scott McKendrick (2003), cat. 18</bibl>
                        <bibl>Janet Backhouse, 'The hours of Englebert of Nassau', <title>The Burlington magazine</title> 115 (1973), 684-685</bibl>
                        <bibl><title>The master of Mary of Burgundy : a book of hours for Engelbert of Nassau</title>, ed. J. J. G. Alexander (1970)</bibl>
                        <bibl>G. I. Lieftinck, <title>Boekverluchters uit de omgeving van Maria von Bourgondië. c. 1475-c. 1485</title> (1969), 39-76</bibl>
                        <bibl>Otto Pächt and J. J. G. Alexander, <ref target="https://catalog.hathitrust.org/Record/000468709"><title>Illuminated Manuscripts in the Bodleian Library Oxford</title></ref>, I (1966), no. 361, pl. XXIX </bibl>
                     </listBibl>
                  </listBibl>
               </additional>
               <msPart>
                  <msIdentifier>
                     <altIdentifier>
                        <idno>MS. Douce 219</idno>
                     </altIdentifier>
                  </msIdentifier>
                  <msContents>
                     <msItem>
                        <locus>(fols. 1v-13r; 13v blank)</locus>
                        <title type="desc">Calendar, a saint for each day</title>
                        <textLang mainLang="fr">French</textLang>
                     </msItem>
                     <msItem>
                        <locus>(fols. 14r-16r)</locus>
                        <incipit>Salve sancta facies</incipit>
                        <textLang mainLang="la">Latin</textLang>
                     </msItem>
                     <msItem>
                        <locus>(fols. 16v-32v)</locus>
                        <note>Prayers to the Virgin:</note>
                        <msItem>
                           <locus>(fols. 16v-19v)</locus>
                           <incipit>Excellentissima et gloriosissima</incipit>
                        </msItem>
                        <msItem>
                           <locus>(fols. 20r-25v)</locus>
                           <incipit>Obsecro te</incipit>
                        </msItem>
                        <msItem>
                           <locus>(fols. 26r-32r; 32v blank)</locus>
                           <incipit>O intemerata</incipit>
                        </msItem>
                        <textLang mainLang="la">Latin</textLang>
                     </msItem>
                     <msItem>
                        <locus>(fols. 33r-42v; 43r-44v blank)</locus>
                        <title type="desc">Suffrages</title>
                        <textLang mainLang="la">Latin</textLang>
                     </msItem>
                     <msItem>
                        <locus>(fols. 45v-97r; 97v blank)</locus>
                        <title type="desc">Office of the Passion</title>
                        <incipit>Regem Christum crucifixum</incipit>
                        <textLang mainLang="la">Latin</textLang>
                     </msItem>
                     <msItem>
                        <locus>(fols. 98r-158v)</locus>
                        <title type="desc">Office of the Virgin to vespers.</title>
                        <textLang mainLang="la">Latin</textLang>
                     </msItem>
                  </msContents>
                  <physDesc>
                     <objectDesc form="codex">
                        <supportDesc>
                           <extent>iii + 159 + iii</extent>
                           <foliation>i-iii, 1-158, 158bis (formerly 159a), 159b-d [?]</foliation>
                        </supportDesc>
                     </objectDesc>
                     <decoDesc>
                        <decoNote>
                           
                           <list>
                              <item>(fol. 14r) Veronica and the Holy Face</item>
                              <item>(fol. 16v) Virgin and Child; border of pilgrim badges</item>
                              <item>(fol. 33r) Martyrdom of St Sebastian</item>
                              <item>(fol. 36v) St Antony</item>
                              <item>(fol. 38r) St Christopher</item>
                              <item>(fol. 40r) St Katherine</item>
                              <item>(fol. 41r) St Barbara</item>
                              <item>(fol. 45r) Agony in the Garden</item>
                              <item>(fol. 56v) Arrest and Betrayal</item>
                              <item>(fol. 63v) Christ before Pilate</item>
                              <item>(fol. 69r) Christ crowned with thorns presented to the people by Pilate</item>
                              <item>(fol. 74v) Christ nailed to the Cross</item>
                              <item>(fol. 79v) Crucifixion</item>
                              <item>(fol. 84v) Deposition</item>
                              <item>(fol. 92r) Entombment</item>
                              <item>(fol. 97v) Annunciation</item>
                              <item>(fol. 98r) The Virgin travelling to Elizabeth</item>
                              <item>(fol. 114v) Visitation</item>
                              <item>(fol. 115r) Joseph and the Virgin refused shelter <!--Birth of John the Baptist--></item>
                              <item>(fol. 133r) Nativity</item>
                              <item>(fol. 139r) Circumcision</item>
                              <item>(fol. 145v) Adoration of the Magi</item>
                              <item>(fol. 146r) Journey home (?) of the Magi</item>
                              <item>(fol. 152v) Presentation in the Temple</item>
                              <item>(fol. 153r) St Joseph warned by an angel of the massacre of the innocents</item>
                           </list>
                           For further details of the iconography see Alexander.
                        </decoNote>
                     </decoDesc>
                  </physDesc>
               </msPart>
               <msPart>
                  <msIdentifier>
                     <altIdentifier>
                        <idno>MS. Douce 220</idno>
                     </altIdentifier>
                  </msIdentifier>
                  <msContents>
                     <msItem>
                        <locus>(fol. 160r-180v; fol. 181r-v blank)</locus>
                        <title type="desc">Vespers and compline of the Lady office</title>
                        <textLang mainLang="la">Latin</textLang>
                     </msItem>
                     <msItem>
                        <locus>(fols. 182r-213v)</locus>
                        <msItem>
                           <locus>(fol. 182r-203v)</locus>
                           <title type="desc">Penitential Psalms</title>
                        </msItem>
                        <msItem>
                           <locus>(fols. 203v-212v; 213r-v blank)</locus>
                           <title type="desc">Litany</title>
                        </msItem>
                        <textLang mainLang="la">Latin</textLang>
                     </msItem>
                     <msItem>
                        <locus>(fols. 214r-263r; 263v-264r blank)</locus>
                        <title type="desc">Office of the dead with one nocturn</title>
                        <textLang mainLang="la">Latin</textLang>
                     </msItem>
                     <msItem>
                        <locus>(fols. 265r-282v)</locus>
                        <title type="desc">Gradual Psalms</title>
                        <textLang mainLang="la">Latin</textLang>
                     </msItem>
                     <msItem>
                        <locus>(fol. 283r-v)</locus>
                        <title type="desc">Prayer to the Virgin</title>
                        <incipit>O glorieuse vierge Marie ie te salue o tresdigne mere de dieu</incipit>
                        <textLang mainLang="fr">French</textLang>
                     </msItem>
                  </msContents>
                  <physDesc>
                     <objectDesc form="codex">
                        <supportDesc>
                           <extent>iii (160a-c) + 125 (160d, 160-283)  + iii (284-6) </extent>
                           <foliation>160a-160c, 160d, 160-286</foliation>
                        </supportDesc>
                     </objectDesc>
                     <decoDesc>
                        <decoNote>
                           <list>
                              <item>(fol. 160(d) verso) Flight into Egypt (miracle of the ripening corn)</item>
                              <item>(fol. 160r) Flight into Egypt</item>
                              <item>(fol. 170v) Death of the Virgin</item>
                              <item>(fol. 171r) Coronation of the Virgin</item>
                              <item>(fol. 181v) Last Judgement</item>
                              <item>(fol. 182r) David saving his flock from a bear</item>
                              <item>(fol. 184r) David fighting a lion </item>
                              <item>(fol. 186v) David and Goliath</item>
                              <item>(fol. 190v) David returns with Goliath's head</item>
                              <item>(fol. 194r) David playing the harp, with two ladies</item>
                              <item>(fol. 198v) David, Abishai, and Saul</item>
                              <item>(fol. 199v) David in prayer, with an angel</item>
                              <item>(fol. 214r) Funeral service</item>
                           </list>
                           For further details of the iconography see Alexander.
                        </decoNote>
                     </decoDesc>
                  </physDesc>
               </msPart>
            </msDesc>
         </sourceDesc>
      </fileDesc>
      <revisionDesc>
         <change when="2022-04-06">Matthew Holford: description revised for publication on Digital Bodleian.</change>
         <change when="2018-10-14" xml:id="MMM">
            <persName>Mitch Fraas</persName> Provenance and acquisition information added using <ref
               target="https://github.com/littlegustv/oxfordupdates/blob/master/test_case_for_oxford_prov.rb"
               >https://github.com/littlegustv/oxfordupdates/blob/master/test_case_for_oxford_prov.rb</ref>
            in collaboration with the <ref target="http://mappingmanuscriptmigrations.org/">Mapping
               Manuscript Migrations</ref> project.</change>
         <change when="2017-07-01">First online publication.</change>
         <change when="2017-05-25">
            <persName>James Cummings</persName> Up-converted the markup using <ref
               target="https://github.com/jamescummings/Bodleian-msDesc-ODD/blob/master/convertTolkien2Bodley.xsl"
               >https://github.com/jamescummings/Bodleian-msDesc-ODD/blob/master/convertTolkien2Bodley.xsl</ref>
         </change>
      </revisionDesc>
   </teiHeader>
   <text>
      <body>
         <p/>
      </body>
   </text>
</TEI><|MERGE_RESOLUTION|>--- conflicted
+++ resolved
@@ -140,17 +140,7 @@
                         </source>
                      </recordHist>
                      <availability status="restricted">
-<<<<<<< HEAD
                         <p>To ensure its preservation, access to this item is restricted, and readers are asked to work from reproductions and published descriptions as far as possible. If you wish to apply to see the original, please click the request button above. When your request is received, you will be asked to contact the relevant curator outlining the subject of your research, the importance of this item to that research, and the resources you have already consulted.</p>
-=======
-                        <p>To ensure its availability to future readers, access to this item is
-                           restricted, and readers are asked to work from reproductions and
-                           published descriptions as far as possible. To apply to see the original,
-                           please send a message to
-                              <email>specialcollections.enquiries@bodleian.ox.ac.uk</email>,
-                           outlining the subject of your research, the importance of this item to
-                           that research, and the resources you have already consulted.</p>
->>>>>>> 6326df0f
                      </availability>
                   </adminInfo>
                   <surrogates>
