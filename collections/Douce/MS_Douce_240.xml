--- conflicted
+++ resolved
@@ -82,7 +82,6 @@
                      <handNote script="textualisNorthern">textura</handNote>
                   </handDesc>
                   <decoDesc>
-<<<<<<< HEAD
                      <decoNote type="flourInit">The four gospels, Romans, 2 Corinthians, Acts and the Apocalypse probably originally started with illuminated initials and borders, now excised (a border at the beginning of St John’s gospel left an offset on fol. 65v). Other books start with 4- to 5-line gold initials on blue and pink background, decorated with penwork sprays, gold disks and leaves (e.g., fols. 106r, 111v, 114r, 116v); some initials are excised.</decoNote>
                      <decoNote type="flourInit">3-line blue initials with red penwork at the beginnings of prologues and chapters.</decoNote>
                      <decoNote type="marginal">Added sketches, second half of the 15th century: <list>
@@ -92,10 +91,6 @@
                         </list>
                      </decoNote>
                      <decoNote type="rubrication">Rubrics in red ink.</decoNote>
-=======
-                     <summary><ref target="https://catalog.hathitrust.org/Record/000468709">Pächt and Alexander</ref> iii. 969, pl. XCI:</summary>
-                     <decoNote type="miniature">Good initials. Good miniature (drawing), added 15th century second half, with on a scroll '<persName key="person_1198" role="fmo">Thomas Pevere</persName>', and his arms.</decoNote>
->>>>>>> c8bef394
                   </decoDesc>
                   <bindingDesc>
                      <binding notAfter="1900" notBefore="1800">
